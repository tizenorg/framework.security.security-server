--- conflicted
+++ resolved
@@ -388,11 +388,6 @@
 
 	return 1;
 err:
-<<<<<<< HEAD
-	// TODO replace it with SEC_SVR_DBG when master is merged
-	SEC_SVR_DBG("ERROR: Invalid Smack label: %s", smack_label);
-=======
 	SEC_SVR_ERR("ERROR: Invalid Smack label: %s", smack_label);
->>>>>>> b41857b4
 	return 0;
 }