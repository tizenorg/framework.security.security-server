/*
 * security-server
 *
 *  Copyright (c) 2000 - 2011 Samsung Electronics Co., Ltd All Rights Reserved
 *
 *  Contact: Bumjin Im <bj.im@samsung.com>
 *
 *  Licensed under the Apache License, Version 2.0 (the "License");
 *  you may not use this file except in compliance with the License.
 *  You may obtain a copy of the License at
 *
 *      http://www.apache.org/licenses/LICENSE-2.0
 *
 *  Unless required by applicable law or agreed to in writing, software
 *  distributed under the License is distributed on an "AS IS" BASIS,
 *  WITHOUT WARRANTIES OR CONDITIONS OF ANY KIND, either express or implied.
 *  See the License for the specific language governing permissions and
 *  limitations under the License
 *
 */

#include <sys/poll.h>
#include <stdio.h>
#include <stdlib.h>
#include <string.h>
#include <sys/socket.h>
#include <sys/types.h>
#include <sys/smack.h>
#include <fcntl.h>
#include <pwd.h>
#include <sys/un.h>
#include <errno.h>
#include <unistd.h>
#include <sys/stat.h>
#include <limits.h>
#include <ctype.h>
#include <stdint.h>

#include "security-server-common.h"
#include "security-server-comm.h"

void printhex(const unsigned char *data, int size)
{
	int i;
	for(i=0;i<size;i++)
	{
		if(data[i] < 0xF)
			printf("0");

		printf("%X ", data[i]);
		if(((i+1) % 16) == 0 && i != 0)
			printf("\n");
	}
	printf("\n");
}

char *read_exe_path_from_proc(pid_t pid)
{
	char link[32];
	char *exe = NULL;
	size_t size = 64;
	ssize_t cnt = 0;

	// get link to executable
	snprintf(link, sizeof(link), "/proc/%d/exe", pid);

	for (;;)
	{
        exe = malloc(size);
        if (exe == NULL) {
            SEC_SVR_ERR("Out of memory");
            return NULL;
        }

        // read link target
        cnt = readlink(link, exe, size);

        // error
        if (cnt < 0 || (size_t)cnt > size) {
            SEC_SVR_ERR("Can't locate process binary for pid[%d]", pid);
            free(exe);
            return NULL;
        }

        // read less than requested
        if ((size_t)cnt < size)
            break;

        // read exactly the number of bytes requested
        free(exe);
        if (size > (SIZE_MAX >> 1)) {
            SEC_SVR_ERR("Exe path too long (more than %d characters)", size);
            return NULL;
        }
        size <<= 1;
    }
	// readlink does not append null byte to buffer.
	exe[cnt] = '\0';
	return exe;
}

/* Return code in packet is positive integer *
 * We need to convert them to error code which are negative integer */
int return_code_to_error_code(int ret_code)
{
	int ret;
	switch(ret_code)
	{
		case SECURITY_SERVER_RETURN_CODE_SUCCESS:
		case SECURITY_SERVER_RETURN_CODE_ACCESS_GRANTED:
			ret = SECURITY_SERVER_SUCCESS;
			break;
		case SECURITY_SERVER_RETURN_CODE_BAD_REQUEST:
			ret = SECURITY_SERVER_ERROR_BAD_REQUEST;
			break;
		case SECURITY_SERVER_RETURN_CODE_AUTHENTICATION_FAILED:
			ret = SECURITY_SERVER_ERROR_AUTHENTICATION_FAILED;
			break;
		case SECURITY_SERVER_RETURN_CODE_ACCESS_DENIED:
			ret = SECURITY_SERVER_ERROR_ACCESS_DENIED;
			break;
		case SECURITY_SERVER_RETURN_CODE_NO_SUCH_OBJECT:
			ret = SECURITY_SERVER_ERROR_NO_SUCH_OBJECT;
			break;
		case SECURITY_SERVER_RETURN_CODE_SERVER_ERROR:
			ret = SECURITY_SERVER_ERROR_SERVER_ERROR;
			break;
		case SECURITY_SERVER_RETURN_CODE_NO_SUCH_COOKIE:
			ret = SECURITY_SERVER_ERROR_NO_SUCH_COOKIE;
			break;
		case SECURITY_SERVER_RETURN_CODE_NO_PASSWORD:
			ret = SECURITY_SERVER_ERROR_NO_PASSWORD;
			break;
		case SECURITY_SERVER_RETURN_CODE_PASSWORD_EXIST:
			ret = SECURITY_SERVER_ERROR_PASSWORD_EXIST;
			break;
		case SECURITY_SERVER_RETURN_CODE_PASSWORD_MISMATCH:
			ret = SECURITY_SERVER_ERROR_PASSWORD_MISMATCH;
			break;
		case SECURITY_SERVER_RETURN_CODE_PASSWORD_RETRY_TIMER:
			ret = SECURITY_SERVER_ERROR_PASSWORD_RETRY_TIMER;
			break;
		case SECURITY_SERVER_RETURN_CODE_PASSWORD_EXPIRED:
			ret = SECURITY_SERVER_ERROR_PASSWORD_EXPIRED;
			break;
		case SECURITY_SERVER_RETURN_CODE_PASSWORD_MAX_ATTEMPTS_EXCEEDED:
			ret = SECURITY_SERVER_ERROR_PASSWORD_MAX_ATTEMPTS_EXCEEDED;
			break;
		case SECURITY_SERVER_RETURN_CODE_PASSWORD_REUSED:
			ret = SECURITY_SERVER_ERROR_PASSWORD_REUSED;
			break;
		default:
			ret = SECURITY_SERVER_ERROR_UNKNOWN;
			break;
	}
	return ret;
}

int check_socket_poll(int sockfd, int event, int timeout)
{
	struct pollfd poll_fd[1];
	int retval = SECURITY_SERVER_ERROR_POLL;

	poll_fd[0].fd = sockfd;
	poll_fd[0].events = event;
	retval = poll(poll_fd, 1, timeout);
	if(retval < 0)
	{
		SEC_SVR_ERR("poll() error. errno=%d", errno);
		if(errno != EINTR)
			return SECURITY_SERVER_ERROR_POLL;
		else
		{
			/* Chile process has been closed. Not poll() problem. Call it once again */
			return check_socket_poll(sockfd, event, timeout);
		}
	}

	/* Timed out */
	if(retval == 0)
	{
		return SECURITY_SERVER_ERROR_TIMEOUT;
	}

	if(poll_fd[0].revents != event)
	{
		SEC_SVR_ERR("Something wrong on the peer socket. event=0x%x", poll_fd[0].revents);
		return SECURITY_SERVER_ERROR_POLL;
	}
	return SECURITY_SERVER_SUCCESS;
}

int safe_server_sock_close(int client_sockfd)
{
	struct pollfd poll_fd[1];
	int retval;
	retval = SECURITY_SERVER_ERROR_POLL;
	poll_fd[0].fd = client_sockfd;
	poll_fd[0].events = POLLRDHUP;
	retval = poll(poll_fd, 1, SECURITY_SERVER_SOCKET_TIMEOUT_MILISECOND);
	SEC_SVR_DBG("%s", "Server: Closing server socket");
	close(client_sockfd);
	return SECURITY_SERVER_SUCCESS;
}

/* Create a Unix domain socket and bind */
int create_new_socket(int *sockfd)
{
	int retval = 0, localsockfd = 0, flags;
	struct sockaddr_un serveraddr;
	mode_t sock_mode;

	/* Deleted garbage Unix domain socket file */
	retval = remove(SECURITY_SERVER_SOCK_PATH);

    if (retval == -1 && errno != ENOENT) {
        retval = SECURITY_SERVER_ERROR_UNKNOWN;
        localsockfd = -1;
        SEC_SVR_ERR("%s", "Unable to remove /tmp/.security_server.sock");
        goto error;
    }

	/* Create Unix domain socket */
	if((localsockfd = socket(AF_UNIX, SOCK_STREAM, 0)) < 0 )
	{
		retval = SECURITY_SERVER_ERROR_SOCKET;
		localsockfd = -1;
		SEC_SVR_ERR("%s", "Socket creation failed");
		goto error;
	}

	// If SMACK is present we have to label our sockets regardless of SMACK_ENABLED flag
	if (smack_runtime_check()) {
		if(smack_fsetlabel(localsockfd, "@", SMACK_LABEL_IPOUT) != 0)
		{
<<<<<<< HEAD
			SEC_SVR_DBG("%s", "SMACK labeling failed");
=======
			SEC_SVR_ERR("%s", "SMACK labeling failed");
>>>>>>> b41857b4
			if(errno != EOPNOTSUPP)
			{
				retval = SECURITY_SERVER_ERROR_SOCKET;
				close(localsockfd);
				localsockfd = -1;
				goto error;
			}
		}
		if(smack_fsetlabel(localsockfd, "*", SMACK_LABEL_IPIN) != 0)
<<<<<<< HEAD
		{	SEC_SVR_DBG("%s", "SMACK labeling failed");
=======
		{	SEC_SVR_ERR("%s", "SMACK labeling failed");
>>>>>>> b41857b4
			if(errno != EOPNOTSUPP)
			{
				retval = SECURITY_SERVER_ERROR_SOCKET;
				close(localsockfd);
				localsockfd = -1;
				goto error;
			}
		}
	}
	else {
		SEC_SVR_DBG("SMACK is not available. Sockets won't be labeled.");
	}

	/* Make socket as non blocking */
	if((flags = fcntl(localsockfd, F_GETFL, 0)) < 0 ||
			fcntl(localsockfd, F_SETFL, flags | O_NONBLOCK) < 0)
	{
		retval = SECURITY_SERVER_ERROR_SOCKET;
		close(localsockfd);
		localsockfd = -1;
		SEC_SVR_ERR("%s", "Cannot go to nonblocking mode");
		goto error;
	}

	bzero (&serveraddr, sizeof(serveraddr));
	serveraddr.sun_family = AF_UNIX;
	strncpy(serveraddr.sun_path, SECURITY_SERVER_SOCK_PATH,
			strlen(SECURITY_SERVER_SOCK_PATH));
	serveraddr.sun_path[strlen(SECURITY_SERVER_SOCK_PATH)] = 0;

	/* Bind the socket */
	if((bind(localsockfd, (struct sockaddr *)&serveraddr, sizeof(serveraddr))) < 0)
	{
		retval = SECURITY_SERVER_ERROR_SOCKET_BIND;
		SEC_SVR_ERR("%s", "Cannot bind");
		close(localsockfd);
		localsockfd = -1;
		goto error;
	}


	/* Change permission to accept all processes that has different uID/gID */
	sock_mode = (S_IRWXU | S_IRWXG | S_IRWXO);
	/* Flawfinder hits this chmod function as level 5 CRITICAL as race condition flaw *
	 * Flawfinder recommends to user fchmod insted of chmod
	 * But, fchmod doesn't work on socket file so there is no other choice at this point */
	if(chmod(SECURITY_SERVER_SOCK_PATH, sock_mode) < 0)		/* Flawfinder: ignore */
	{
		SEC_SVR_ERR("%s", "chmod() error");
		retval = SECURITY_SERVER_ERROR_SOCKET;
		close(localsockfd);
		localsockfd = -1;
		goto error;
	}

	retval = SECURITY_SERVER_SUCCESS;

error:
	*sockfd = localsockfd;
	return retval;
}

/* Authenticate peer that it's really security server.
 * Check UID that is root
 */
int authenticate_server(int sockfd)
{
	int retval;
	struct ucred cr;
	unsigned int cl = sizeof(cr);
/*	char *exe = NULL;*/

	/* get socket peer credential */
	if(getsockopt(sockfd, SOL_SOCKET, SO_PEERCRED, &cr, &cl) != 0)
	{
		retval = SECURITY_SERVER_ERROR_SOCKET;
		SEC_SVR_ERR("%s", "getsockopt() failed");
		goto error;
	}

	/* Security server must run as root */
	if(cr.uid != 0)
	{
		retval = SECURITY_SERVER_ERROR_AUTHENTICATION_FAILED;
		SEC_SVR_ERR("Peer is not root: uid=%d", cr.uid);
		goto error;
	}
	else
		retval = SECURITY_SERVER_SUCCESS;

	/* Read command line of the PID from proc fs */
	/* This is commented out because non root process cannot read link of /proc/pid/exe */
/*	exe = read_exe_path_from_proc(cr.pid);

	if(strcmp(exe, SECURITY_SERVER_DAEMON_PATH) != 0)
	{
		retval = SECURITY_SERVER_ERROR_AUTHENTICATION_FAILED;
		SEC_SVR_DBG("Executable path is different. auth failed. Exe path=%s", exe);
	}
	else
	{
		retval = SECURITY_SERVER_SUCCESS;
		SEC_SVR_DBG("Server authenticatd. %s, sockfd=%d", exe, sockfd);
	}
*/
error:
/*	if(exe != NULL)
		free(exe);
*/
	return retval;
}

/* Create a socket and connect to Security Server */
int connect_to_server(int *fd)
{
	struct sockaddr_un clientaddr;
	int client_len = 0, localsockfd, ret, flags;
	*fd = -1;

	/* Create a socket */
	localsockfd = socket(AF_UNIX, SOCK_STREAM, 0);
	if(localsockfd < 0)
	{
		SEC_SVR_ERR("%s", "Error on socket()");
		return SECURITY_SERVER_ERROR_SOCKET;
	}

	/* Make socket as non blocking */
	if((flags = fcntl(localsockfd, F_GETFL, 0)) < 0 ||
			fcntl(localsockfd, F_SETFL, flags | O_NONBLOCK) < 0)
	{
		close(localsockfd);
		SEC_SVR_ERR("%s", "Cannot go to nonblocking mode");
		return SECURITY_SERVER_ERROR_SOCKET;
	}

	bzero(&clientaddr, sizeof(clientaddr));
	clientaddr.sun_family = AF_UNIX;
	strncpy(clientaddr.sun_path, SECURITY_SERVER_SOCK_PATH, strlen(SECURITY_SERVER_SOCK_PATH));
	clientaddr.sun_path[strlen(SECURITY_SERVER_SOCK_PATH)] = 0;
	client_len = sizeof(clientaddr);

	ret = connect(localsockfd, (struct sockaddr*)&clientaddr, client_len);
	if( ret < 0)
	{
		if(errno == EINPROGRESS)
		{
			SEC_SVR_DBG("%s", "Connection is in progress");
			ret = check_socket_poll(localsockfd, POLLOUT, SECURITY_SERVER_SOCKET_TIMEOUT_MILISECOND);
			if(ret == SECURITY_SERVER_ERROR_POLL)
			{
				SEC_SVR_ERR("%s", "poll() error");
				close(localsockfd);
				return SECURITY_SERVER_ERROR_SOCKET;
			}
			if(ret == SECURITY_SERVER_ERROR_TIMEOUT)
			{
				SEC_SVR_ERR("%s", "poll() timeout");
				close(localsockfd);
				return SECURITY_SERVER_ERROR_SOCKET;
			}
			ret = connect(localsockfd, (struct sockaddr*)&clientaddr, client_len);
			if(ret < 0)
			{
				SEC_SVR_ERR("%s", "connection failed");
				close(localsockfd);
				return SECURITY_SERVER_ERROR_SOCKET;
			}
		}
		else
		{
			SEC_SVR_ERR("%s", "Connection failed");
			close(localsockfd);
			return SECURITY_SERVER_ERROR_SOCKET;
		}
	}

	/* Authenticate the peer is actually security server */
	ret = authenticate_server(localsockfd);
	if(ret  != SECURITY_SERVER_SUCCESS)
	{
		close(localsockfd);
		SEC_SVR_ERR("Authentication failed. %d", ret);
		return ret;
	}
	*fd = localsockfd;
	return SECURITY_SERVER_SUCCESS;
}

/* Accept a new client connection */
int accept_client(int server_sockfd)
{
	/* Call poll() to wait for socket connection */
	int retval, localsockfd;
	struct sockaddr_un clientaddr;
	unsigned int client_len;

	client_len = sizeof(clientaddr);

	/* Check poll */
	retval = check_socket_poll(server_sockfd, POLLIN, SECURITY_SERVER_ACCEPT_TIMEOUT_MILISECOND);
	if(retval == SECURITY_SERVER_ERROR_POLL)
	{
		SEC_SVR_ERR("%s", "Error on polling");
		return SECURITY_SERVER_ERROR_SOCKET;
	}

	/* Timed out */
	if(retval == SECURITY_SERVER_ERROR_TIMEOUT)
	{
		/*SEC_SVR_DBG("%s", "accept() timeout");*/
		return SECURITY_SERVER_ERROR_TIMEOUT;
	}

	localsockfd = accept(server_sockfd,
			(struct sockaddr *)&clientaddr,
			&client_len);

	if(localsockfd < 0)
	{
		SEC_SVR_ERR("Cannot accept client. errno=%d", errno);
		return SECURITY_SERVER_ERROR_SOCKET;
	}
	return localsockfd;
}

/* Minimal check of request packet */
int validate_header(basic_header hdr)
{
	if(hdr.version != SECURITY_SERVER_MSG_VERSION)
		return SECURITY_SERVER_ERROR_BAD_REQUEST;

	return SECURITY_SERVER_SUCCESS;
}

/* Send generic response packet to client
 *
 * Generic Response Packet Format
 0                   1                   2                   3
 0 1 2 3 4 5 6 7 8 9 0 1 2 3 4 5 6 7 8 9 0 1 2 3 4 5 6 7 8 9 0 1
|---------------------------------------------------------------|
| version=0x01  |  Message ID   |Message Length (without header)|
|---------------------------------------------------------------|
|  return code  |
-----------------
*/
int send_generic_response (int sockfd, unsigned char msgid, unsigned char return_code)
{
	response_header hdr;
	int size;

	/* Assemble header */
	hdr.basic_hdr.version = SECURITY_SERVER_MSG_VERSION;
	hdr.basic_hdr.msg_id = msgid;
	hdr.basic_hdr.msg_len = 0;
	hdr.return_code = return_code;

	/* Check poll */
	size = check_socket_poll(sockfd, POLLOUT, SECURITY_SERVER_SOCKET_TIMEOUT_MILISECOND);
	if(size == SECURITY_SERVER_ERROR_POLL)
	{
		SEC_SVR_ERR("%s", "poll() error");
		return SECURITY_SERVER_ERROR_SEND_FAILED;
	}
	if(size == SECURITY_SERVER_ERROR_TIMEOUT)
	{
		SEC_SVR_ERR("%s", "poll() timeout");
		return SECURITY_SERVER_ERROR_SEND_FAILED;
	}

	/* Send to client */
	size = TEMP_FAILURE_RETRY(write(sockfd, &hdr, sizeof(hdr)));

	if(size < (int)sizeof(hdr))
		return SECURITY_SERVER_ERROR_SEND_FAILED;
	return SECURITY_SERVER_SUCCESS;
}

/* Send cookie response to client
 *
 * Get Cookie response packet format
 *  0                   1                   2                   3
 *  0 1 2 3 4 5 6 7 8 9 0 1 2 3 4 5 6 7 8 9 0 1 2 3 4 5 6 7 8 9 0 1
 *  |---------------------------------------------------------------|
 *  | version=0x01  |MessageID=0x02 |       Message Length =20      |
 *  |---------------------------------------------------------------|
 *  |  return code  |                                               |
 *  -----------------                                               |
 *  |                 cookie (20 bytes)                             |
 *  |---------------------------------------------------------------|
*/
int send_cookie(int sockfd, unsigned char *cookie)
{
	response_header hdr;
	unsigned char msg[SECURITY_SERVER_COOKIE_LEN + sizeof(hdr)];
	int ret;

	/* Assemble header */
	hdr.basic_hdr.version = SECURITY_SERVER_MSG_VERSION;
	hdr.basic_hdr.msg_id = SECURITY_SERVER_MSG_TYPE_COOKIE_RESPONSE;
	hdr.basic_hdr.msg_len = SECURITY_SERVER_COOKIE_LEN;
	hdr.return_code = SECURITY_SERVER_RETURN_CODE_SUCCESS;

	memcpy(msg, &hdr, sizeof(hdr));
	memcpy(msg + sizeof(hdr), cookie, SECURITY_SERVER_COOKIE_LEN);

	/* Check poll */
	ret = check_socket_poll(sockfd, POLLOUT, SECURITY_SERVER_SOCKET_TIMEOUT_MILISECOND);
	if(ret == SECURITY_SERVER_ERROR_POLL)
	{
		SEC_SVR_ERR("%s", "poll() error");
		return SECURITY_SERVER_ERROR_SEND_FAILED;
	}
	if(ret == SECURITY_SERVER_ERROR_TIMEOUT)
	{
		SEC_SVR_ERR("%s", "poll() timeout");
		return SECURITY_SERVER_ERROR_SEND_FAILED;
	}

	ret = TEMP_FAILURE_RETRY(write(sockfd, msg, sizeof(hdr) + SECURITY_SERVER_COOKIE_LEN));
	if(ret <  (int)(sizeof(hdr) + SECURITY_SERVER_COOKIE_LEN))
	{
		/* Error on writing */
		SEC_SVR_ERR("Error on write: %d", ret);
		ret = SECURITY_SERVER_ERROR_SEND_FAILED;
		return ret;
	}
	return SECURITY_SERVER_SUCCESS;
}

/* Send Object name response *
 * Get Object name response packet format
 *  0                   1                   2                   3
 *  0 1 2 3 4 5 6 7 8 9 0 1 2 3 4 5 6 7 8 9 0 1 2 3 4 5 6 7 8 9 0 1
 * |---------------------------------------------------------------|
 * | version=0x01  |MessageID=0x06 |       Message Length          |
 * |---------------------------------------------------------------|
 * |  return code  |                                               |
 * -----------------                                               |
 * |                 object name                                   |
 * |---------------------------------------------------------------|
*/
int send_object_name(int sockfd, char *obj)
{
	response_header hdr;
	unsigned char msg[strlen(obj) + sizeof(hdr)];
	int ret;

	hdr.basic_hdr.version = SECURITY_SERVER_MSG_VERSION;
	hdr.basic_hdr.msg_id = 0x06;
	hdr.basic_hdr.msg_len = strlen(obj);
	hdr.return_code = SECURITY_SERVER_RETURN_CODE_SUCCESS;

	memcpy(msg, &hdr, sizeof(hdr));
	memcpy(msg + sizeof(hdr), obj, strlen(obj));

	/* Check poll */
	ret = check_socket_poll(sockfd, POLLOUT, SECURITY_SERVER_SOCKET_TIMEOUT_MILISECOND);
	if(ret == SECURITY_SERVER_ERROR_POLL)
	{
		SEC_SVR_ERR("%s", "poll() error");
		return SECURITY_SERVER_ERROR_SEND_FAILED;
	}
	if(ret == SECURITY_SERVER_ERROR_TIMEOUT)
	{
		SEC_SVR_ERR("%s", "poll() timeout");
		return SECURITY_SERVER_ERROR_SEND_FAILED;
	}

	ret = TEMP_FAILURE_RETRY(write(sockfd, msg, sizeof(hdr) + strlen(obj)));
	if(ret <  sizeof(hdr) + strlen(obj))
	{
		/* Error on writing */
		SEC_SVR_ERR("Error on write: %d", ret);
		ret = SECURITY_SERVER_ERROR_SEND_FAILED;
		return ret;
	}
	return SECURITY_SERVER_SUCCESS;
}

/* Send GID response to client
 *
 * Get GID response packet format
 *  0                   1                   2                   3
 *  0 1 2 3 4 5 6 7 8 9 0 1 2 3 4 5 6 7 8 9 0 1 2 3 4 5 6 7 8 9 0 1
 * |---------------------------------------------------------------|
 * | version=0x01  |MessageID=0x08 |       Message Length = 4      |
 * |---------------------------------------------------------------|
 * |  return code  |           gid (first 3 words)                 |
 * |---------------------------------------------------------------|
 * |gid(last word) |
 * |---------------|
*/
int send_gid(int sockfd, int gid)
{
	response_header hdr;
	unsigned char msg[sizeof(gid) + sizeof(hdr)];
	int ret;

	/* Assemble header */
	hdr.basic_hdr.version = SECURITY_SERVER_MSG_VERSION;
	hdr.basic_hdr.msg_id = SECURITY_SERVER_MSG_TYPE_GID_RESPONSE;
	hdr.basic_hdr.msg_len = sizeof(gid);
	hdr.return_code = SECURITY_SERVER_RETURN_CODE_SUCCESS;

	/* Perpare packet */
	memcpy(msg, &hdr, sizeof(hdr));
	memcpy(msg + sizeof(hdr), &gid, sizeof(gid));

	/* Check poll */
	ret = check_socket_poll(sockfd, POLLOUT, SECURITY_SERVER_SOCKET_TIMEOUT_MILISECOND);
	if(ret == SECURITY_SERVER_ERROR_POLL)
	{
		SEC_SVR_ERR("%s", "poll() error");
		return SECURITY_SERVER_ERROR_SEND_FAILED;
	}
	if(ret == SECURITY_SERVER_ERROR_TIMEOUT)
	{
		SEC_SVR_ERR("%s", "poll() timeout");
		return SECURITY_SERVER_ERROR_SEND_FAILED;
	}

	/* Send it */
	ret = TEMP_FAILURE_RETRY(write(sockfd, msg, sizeof(hdr) + sizeof(gid)));
	if(ret <  sizeof(hdr) + sizeof(gid))
	{
		/* Error on writing */
		SEC_SVR_ERR("Error on write(): %d", ret);
		ret = SECURITY_SERVER_ERROR_SEND_FAILED;
		return ret;
	}
	return SECURITY_SERVER_SUCCESS;
}

/* Send PID response to client
 *
 * Get PID response packet format
 *  0                   1                   2                   3
 *  0 1 2 3 4 5 6 7 8 9 0 1 2 3 4 5 6 7 8 9 0 1 2 3 4 5 6 7 8 9 0 1
 * |---------------------------------------------------------------|
 * | version=0x01  |MessageID=0x0a |       Message Length = 4      |
 * |---------------------------------------------------------------|
 * |  return code  |           pid (first 3 words)                 |
 * |---------------------------------------------------------------|
 * |pid(last word) |
 * |---------------|
*/
int send_pid(int sockfd, int pid)
{
	response_header hdr;
	unsigned char msg[sizeof(pid) + sizeof(hdr)];
	int ret;

	/* Assemble header */
	hdr.basic_hdr.version = SECURITY_SERVER_MSG_VERSION;
	hdr.basic_hdr.msg_id = SECURITY_SERVER_MSG_TYPE_PID_RESPONSE;
	hdr.basic_hdr.msg_len = sizeof(pid);
	hdr.return_code = SECURITY_SERVER_RETURN_CODE_SUCCESS;

	/* Perpare packet */
	memcpy(msg, &hdr, sizeof(hdr));
	memcpy(msg + sizeof(hdr), &pid, sizeof(pid));

	/* Check poll */
	ret = check_socket_poll(sockfd, POLLOUT, SECURITY_SERVER_SOCKET_TIMEOUT_MILISECOND);
	if(ret == SECURITY_SERVER_ERROR_POLL)
	{
		SEC_SVR_ERR("%s", "poll() error");
		return SECURITY_SERVER_ERROR_SEND_FAILED;
	}
	if(ret == SECURITY_SERVER_ERROR_TIMEOUT)
	{
		SEC_SVR_ERR("%s", "poll() timeout");
		return SECURITY_SERVER_ERROR_SEND_FAILED;
	}

	/* Send it */
	ret = TEMP_FAILURE_RETRY(write(sockfd, msg, sizeof(hdr) + sizeof(pid)));
	if(ret <  sizeof(hdr) + sizeof(pid))
	{
		/* Error on writing */
		SEC_SVR_ERR("Error on write(): %d", ret);
		ret = SECURITY_SERVER_ERROR_SEND_FAILED;
		return ret;
	}
	return SECURITY_SERVER_SUCCESS;
}

/* Send SMACK label to client with lenght N
 *  0                   1                   2                   3
 *  0 1 2 3 4 5 6 7 8 9 0 1 2 3 4 5 6 7 8 9 0 1 2 3 4 5 6 7 8 9 0 1
 * |---------------------------------------------------------------|
 * | version=0x01  |MessageID=0x1e |  Message Length = SMACK_LABEL_LEN + 1
 * |---------------------------------------------------------------|
 * |  return code  |           SMACK label byte 0                  |
 * |---------------------------------------------------------------|
 * |                      ..................                       |
 * |---------------------------------------------------------------|
 * |                      SMACK label byte N                       |
 * |---------------------------------------------------------------|
*/
int send_smack(int sockfd, char * label)
{
	response_header hdr;
    //added 1 to the size is for NULL terminating label
    int LABEL_SIZE = SMACK_LABEL_LEN + 1;
    int PACKET_SIZE = sizeof(hdr) + LABEL_SIZE;
	unsigned char msg[PACKET_SIZE];
	int ret;

	/* Assemble header */
	hdr.basic_hdr.version = SECURITY_SERVER_MSG_VERSION;
	hdr.basic_hdr.msg_id = SECURITY_SERVER_MSG_TYPE_SMACK_RESPONSE;
	hdr.basic_hdr.msg_len = LABEL_SIZE;
	hdr.return_code = SECURITY_SERVER_RETURN_CODE_SUCCESS;

	/* Perpare packet */
	memcpy(msg, &hdr, sizeof(hdr));
	memcpy(msg + sizeof(hdr), label, LABEL_SIZE);
    memset(msg + sizeof(hdr) + SMACK_LABEL_LEN, 0x00, 1); //adding NULL ad the label end

	/* Check poll */
	ret = check_socket_poll(sockfd, POLLOUT, SECURITY_SERVER_SOCKET_TIMEOUT_MILISECOND);
	if(ret == SECURITY_SERVER_ERROR_POLL)
	{
		SEC_SVR_ERR("%s", "poll() error");
		return SECURITY_SERVER_ERROR_SEND_FAILED;
	}
	if(ret == SECURITY_SERVER_ERROR_TIMEOUT)
	{
		SEC_SVR_ERR("%s", "poll() timeout");
		return SECURITY_SERVER_ERROR_SEND_FAILED;
	}

	/* Send it */
	ret = TEMP_FAILURE_RETRY(write(sockfd, msg, PACKET_SIZE));
	if(ret <  PACKET_SIZE)
	{
		/* Error on writing */
		SEC_SVR_ERR("Error on write(): %d", ret);
		ret = SECURITY_SERVER_ERROR_SEND_FAILED;
		return ret;
	}
	return SECURITY_SERVER_SUCCESS;
}

/* Send Check password response to client
 *
 * Check password response packet format
 *  0                   1                   2                   3
 *  0 1 2 3 4 5 6 7 8 9 0 1 2 3 4 5 6 7 8 9 0 1 2 3 4 5 6 7 8 9 0 1
 * |---------------------------------------------------------------|
 * | version=0x01  |   MessageID   |       Message Length = 12     |
 * |---------------------------------------------------------------|
 * |  return code  |           attempts (first 3 words)            |
 * |---------------------------------------------------------------|
 * |attempts(rest) |          max_attempts (first 3 words)         |
 * |---------------|-----------------------------------------------|
 * | max_attempts  |          expire_in_days (first 3 words)       |
 * |---------------------------------------------------------------|
 * |expire_in_days |
 * |----------------
 */
int send_pwd_response(const int sockfd,
	const unsigned char msg_id,
	const unsigned char return_code,
	const unsigned int current_attempts,
	const unsigned int max_attempts,
	const unsigned int expire_time)
{
	response_header hdr;
	unsigned int expire_secs;
	unsigned char msg[sizeof(hdr) + sizeof(current_attempts) + sizeof(max_attempts) + sizeof(expire_secs)];
	int ret, ptr = 0;


	/* Assemble header */
	hdr.basic_hdr.version = SECURITY_SERVER_MSG_VERSION;
	hdr.basic_hdr.msg_id = msg_id;
	hdr.basic_hdr.msg_len = sizeof(unsigned int) * 3;
	hdr.return_code = return_code;

	/* Perpare packet */
	memcpy(msg, &hdr, sizeof(hdr));
	ptr += sizeof(hdr);
	memcpy(msg + ptr, &current_attempts, sizeof(current_attempts));
	ptr += sizeof(current_attempts);
	memcpy(msg + ptr, &max_attempts, sizeof(max_attempts));
	ptr += sizeof(max_attempts);
	memcpy(msg + ptr, &expire_time, sizeof(expire_time));
	ptr += sizeof(expire_time);

	/* Check poll */
	ret = check_socket_poll(sockfd, POLLOUT, SECURITY_SERVER_SOCKET_TIMEOUT_MILISECOND);
	if(ret == SECURITY_SERVER_ERROR_POLL)
	{
		SEC_SVR_ERR("%s", "Server: poll() error");
		return SECURITY_SERVER_ERROR_SEND_FAILED;
	}
	if(ret == SECURITY_SERVER_ERROR_TIMEOUT)
	{
		SEC_SVR_ERR("%s", "Server: poll() timeout");
		return SECURITY_SERVER_ERROR_SEND_FAILED;
	}

	/* Send it */
	ret = TEMP_FAILURE_RETRY(write(sockfd, msg, ptr));
	if(ret <  ptr)
	{
		/* Error on writing */
		SEC_SVR_ERR("Server: ERROR on write(): %d", ret);
		ret = SECURITY_SERVER_ERROR_SEND_FAILED;
		return ret;
	}
	return SECURITY_SERVER_SUCCESS;
}

/* Send cookie request packet to security server *
 *
 * Message format
 *  0 1 2 3 4 5 6 7 8 9 0 1 2 3 4 5 6 7 8 9 0 1 2 3 4 5 6 7 8 9 0 1
 * |---------------------------------------------------------------|
 * | version=0x01  |MessageID=0x01 |       Message Length = 0      |
 * |---------------------------------------------------------------|
 */
int send_cookie_request(int sock_fd)
{
	basic_header hdr;
	int retval;

	/* Assemble header */
	hdr.version = SECURITY_SERVER_MSG_VERSION;
	hdr.msg_id = SECURITY_SERVER_MSG_TYPE_COOKIE_REQUEST;
	hdr.msg_len = 0;

	/* Check poll */
	retval = check_socket_poll(sock_fd, POLLOUT, SECURITY_SERVER_SOCKET_TIMEOUT_MILISECOND);
	if(retval == SECURITY_SERVER_ERROR_POLL)
	{
		SEC_SVR_ERR("%s", "poll() error");
		return SECURITY_SERVER_ERROR_SEND_FAILED;
	}
	if(retval == SECURITY_SERVER_ERROR_TIMEOUT)
	{
		SEC_SVR_ERR("%s", "poll() timeout");
		return SECURITY_SERVER_ERROR_SEND_FAILED;
	}

	/* Send to server */
	retval = TEMP_FAILURE_RETRY(write(sock_fd, &hdr, sizeof(hdr)));
	if(retval < sizeof(hdr))
	{
		/* Write error */
		SEC_SVR_ERR("Error on write(): %d", retval);
		return SECURITY_SERVER_ERROR_SEND_FAILED;
	}
	return SECURITY_SERVER_SUCCESS;
}

/* Send GID request message to security server
 *
 * Message format
 *  0 1 2 3 4 5 6 7 8 9 0 1 2 3 4 5 6 7 8 9 0 1 2 3 4 5 6 7 8 9 0 1
 * |---------------------------------------------------------------|
 * | version=0x01  |MessageID=0x07 |   Message Length = variable   |
 * |---------------------------------------------------------------|
 * |                                                               |
 * |                   Object name (variable)                      |
 * |                                                               |
 * |---------------------------------------------------------------|
 */
int send_gid_request(int sock_fd, const char* object)
{
	basic_header hdr;
	int retval = 0, send_len = 0;
	unsigned char *buf = NULL;

	if(strlen(object) > SECURITY_SERVER_MAX_OBJ_NAME)
	{
		/* Object name is too big*/
		SEC_SVR_ERR("Object name is too big %dbytes", strlen(object));
		return SECURITY_SERVER_ERROR_INPUT_PARAM;
	}

	hdr.version = SECURITY_SERVER_MSG_VERSION;
	hdr.msg_id = SECURITY_SERVER_MSG_TYPE_GID_REQUEST;
	hdr.msg_len = strlen(object);

	send_len = sizeof(hdr) + strlen(object);

	buf = malloc(send_len);
	if(buf == NULL)
	{
		SEC_SVR_ERR("%s", "out of memory");
		return SECURITY_SERVER_ERROR_OUT_OF_MEMORY;
	}

	memcpy(buf, &hdr, sizeof(hdr));
	memcpy(buf + sizeof(hdr), object, strlen(object));

	/* Check poll */
	retval = check_socket_poll(sock_fd, POLLOUT, SECURITY_SERVER_SOCKET_TIMEOUT_MILISECOND);
	if(retval == SECURITY_SERVER_ERROR_POLL)
	{
		SEC_SVR_ERR("%s", "poll() error");
		retval = SECURITY_SERVER_ERROR_SEND_FAILED;
		goto error;
	}
	if(retval == SECURITY_SERVER_ERROR_TIMEOUT)
	{
		SEC_SVR_ERR("%s", "poll() timeout");
		retval =  SECURITY_SERVER_ERROR_SEND_FAILED;
		goto error;
	}

	retval = TEMP_FAILURE_RETRY(write(sock_fd, buf, send_len));
	if(retval < send_len)
	{
		/* Write error */
		SEC_SVR_ERR("Error on write(): %d. errno=%d, sockfd=%d", retval, errno, sock_fd);
		retval = SECURITY_SERVER_ERROR_SEND_FAILED;
	}
	else
		retval = SECURITY_SERVER_SUCCESS;

error:
	if(buf != NULL)
		free(buf);

	return retval;
}

/* Send object name request message to security server *
 *
 * Message format
 *  0 1 2 3 4 5 6 7 8 9 0 1 2 3 4 5 6 7 8 9 0 1 2 3 4 5 6 7 8 9 0 1
 * |---------------------------------------------------------------|
 * | version=0x01  |MessageID=0x05 |       Message Length = 4      |
 * |---------------------------------------------------------------|
 * |                               gid                             |
 * |---------------------------------------------------------------|
 */
int send_object_name_request(int sock_fd, int gid)
{
	basic_header hdr;
	int retval;
	unsigned char buf[sizeof(hdr) + sizeof(gid)];

	/* Assemble header */
	hdr.version = SECURITY_SERVER_MSG_VERSION;
	hdr.msg_id = SECURITY_SERVER_MSG_TYPE_OBJECT_NAME_REQUEST;
	hdr.msg_len = sizeof(gid);

	memcpy(buf, &hdr, sizeof(hdr));
	memcpy(buf + sizeof(hdr), &gid, sizeof(gid));

	/* Check poll */
	retval = check_socket_poll(sock_fd, POLLOUT, SECURITY_SERVER_SOCKET_TIMEOUT_MILISECOND);
	if(retval == SECURITY_SERVER_ERROR_POLL)
	{
		SEC_SVR_ERR("%s", "poll() error");
		return SECURITY_SERVER_ERROR_SEND_FAILED;
	}
	if(retval == SECURITY_SERVER_ERROR_TIMEOUT)
	{
		SEC_SVR_ERR("%s", "poll() timeout");
		return SECURITY_SERVER_ERROR_SEND_FAILED;
	}

	/* Send to server */
	retval = TEMP_FAILURE_RETRY(write(sock_fd, buf, sizeof(buf)));
	if(retval < sizeof(buf))
	{
		/* Write error */
		SEC_SVR_ERR("Error on write(): %d", retval);
		return SECURITY_SERVER_ERROR_SEND_FAILED;
	}
	return SECURITY_SERVER_SUCCESS;
}

/* Send privilege check request message to security server *
 *
 * Message format
 *  0 1 2 3 4 5 6 7 8 9 0 1 2 3 4 5 6 7 8 9 0 1 2 3 4 5 6 7 8 9 0 1
 * |---------------------------------------------------------------|
 * | version=0x01  |MessageID=0x03 |      Message Length = 24      |
 * |---------------------------------------------------------------|
 * |                                                               |
 * |                                                               |
 * |                      Cookie (20bytes)                         |
 * |                                                               |
 * |                                                               |
 * |---------------------------------------------------------------|
 * |                            GID                                |
 * |---------------------------------------------------------------|
 */
int send_privilege_check_request(int sock_fd, const char*cookie, int gid)
{
	basic_header hdr;
	int retval;
	unsigned char buf[sizeof(hdr) + sizeof(gid) + SECURITY_SERVER_COOKIE_LEN];

	/* Assemble header */
	hdr.version = SECURITY_SERVER_MSG_VERSION;
	hdr.msg_id = SECURITY_SERVER_MSG_TYPE_CHECK_PRIVILEGE_REQUEST;
	hdr.msg_len = sizeof(gid) + SECURITY_SERVER_COOKIE_LEN;

	memcpy(buf, &hdr, sizeof(hdr));
	memcpy(buf + sizeof(hdr), cookie, SECURITY_SERVER_COOKIE_LEN);
	memcpy(buf + sizeof(hdr) + SECURITY_SERVER_COOKIE_LEN, &gid, sizeof(gid));

	/* Check poll */
	retval = check_socket_poll(sock_fd, POLLOUT, SECURITY_SERVER_SOCKET_TIMEOUT_MILISECOND);
	if(retval == SECURITY_SERVER_ERROR_POLL)
	{
		SEC_SVR_ERR("%s", "poll() error");
		return SECURITY_SERVER_ERROR_SEND_FAILED;
	}
	if(retval == SECURITY_SERVER_ERROR_TIMEOUT)
	{
		SEC_SVR_ERR("%s", "poll() timeout");
		return SECURITY_SERVER_ERROR_SEND_FAILED;
	}

	/* Send to server */
	retval = TEMP_FAILURE_RETRY(write(sock_fd, buf, sizeof(buf)));
	if(retval < sizeof(buf))
	{
		/* Write error */
		SEC_SVR_ERR("Error on write(): %d", retval);
		return SECURITY_SERVER_ERROR_SEND_FAILED;
	}
	return SECURITY_SERVER_SUCCESS;
}

int send_privilege_check_new_request(int sock_fd,
                                     const char *cookie,
                                     const char *object,
                                     const char *access_rights)
{
	basic_header hdr;
	int retval;
        int olen, alen;
        int size;

        olen = strlen(object);
        alen = strlen(access_rights);
        if (olen > MAX_OBJECT_LABEL_LEN || alen > MAX_MODE_STR_LEN)
        {
                return SECURITY_SERVER_ERROR_INPUT_PARAM;
        }

	unsigned char buf[sizeof(hdr) + SECURITY_SERVER_COOKIE_LEN +
                          2*sizeof(int) + MAX_OBJECT_LABEL_LEN + MAX_MODE_STR_LEN];

	/* Assemble header */
	hdr.version = SECURITY_SERVER_MSG_VERSION;
	hdr.msg_id = SECURITY_SERVER_MSG_TYPE_CHECK_PRIVILEGE_NEW_REQUEST;
	hdr.msg_len = SECURITY_SERVER_COOKIE_LEN + 2*sizeof(int) + olen + alen;

	memcpy(buf, &hdr, sizeof(hdr));
	memcpy(buf + sizeof(hdr), cookie, SECURITY_SERVER_COOKIE_LEN);
        memcpy(buf + sizeof(hdr) + SECURITY_SERVER_COOKIE_LEN, &olen, sizeof(int));
        memcpy(buf + sizeof(hdr) + SECURITY_SERVER_COOKIE_LEN + sizeof(int),
               &alen, sizeof(int));
	memcpy(buf + sizeof(hdr) + SECURITY_SERVER_COOKIE_LEN + 2*sizeof(int), object, olen);
	memcpy(buf + sizeof(hdr) + SECURITY_SERVER_COOKIE_LEN + 2*sizeof(int) + olen,
               access_rights, alen);

	/* Check poll */
	retval = check_socket_poll(sock_fd, POLLOUT, SECURITY_SERVER_SOCKET_TIMEOUT_MILISECOND);
	if(retval == SECURITY_SERVER_ERROR_POLL)
	{
		SEC_SVR_ERR("%s", "poll() error");
		return SECURITY_SERVER_ERROR_SEND_FAILED;
	}
	if(retval == SECURITY_SERVER_ERROR_TIMEOUT)
	{
		SEC_SVR_ERR("%s", "poll() timeout");
		return SECURITY_SERVER_ERROR_SEND_FAILED;
	}

        size = sizeof(hdr) + SECURITY_SERVER_COOKIE_LEN + 2*sizeof(int) + olen + alen;
	/* Send to server */
	retval = TEMP_FAILURE_RETRY(write(sock_fd, buf, size));
	if(retval < size)
	{
		/* Write error */
		SEC_SVR_ERR("Error on write(): %d", retval);
		return SECURITY_SERVER_ERROR_SEND_FAILED;
	}
	return SECURITY_SERVER_SUCCESS;
}

/* Send SMACK request message to security server *
 *
 * Message format
 *  0 1 2 3 4 5 6 7 8 9 0 1 2 3 4 5 6 7 8 9 0 1 2 3 4 5 6 7 8 9 0 1
 * |---------------------------------------------------------------|
 * | version=0x01  |MessageID=0x1d |      Message Length = 20      |
 * |---------------------------------------------------------------|
 * |                                                               |
 * |                                                               |
 * |                      Cookie (20bytes)                         |
 * |                                                               |
 * |                                                               |
 * |---------------------------------------------------------------|
 */
int send_smack_request(int sock_fd, const char * cookie)
{
	basic_header hdr;
	int retval;
	unsigned char buf[sizeof(hdr) + SECURITY_SERVER_COOKIE_LEN];

	/* Assemble header */
	hdr.version = SECURITY_SERVER_MSG_VERSION;
	hdr.msg_id = SECURITY_SERVER_MSG_TYPE_SMACK_REQUEST;
	hdr.msg_len = SECURITY_SERVER_COOKIE_LEN;

	memcpy(buf, &hdr, sizeof(hdr));
	memcpy(buf + sizeof(hdr), cookie, SECURITY_SERVER_COOKIE_LEN);

	/* Check poll */
	retval = check_socket_poll(sock_fd, POLLOUT, SECURITY_SERVER_SOCKET_TIMEOUT_MILISECOND);
	if(retval == SECURITY_SERVER_ERROR_POLL)
	{
		SEC_SVR_ERR("%s", "poll() error");
		return SECURITY_SERVER_ERROR_SEND_FAILED;
	}
	if(retval == SECURITY_SERVER_ERROR_TIMEOUT)
	{
		SEC_SVR_ERR("%s", "poll() timeout");
		return SECURITY_SERVER_ERROR_SEND_FAILED;
	}

	/* Send to server */
	retval = TEMP_FAILURE_RETRY(write(sock_fd, buf, sizeof(buf)));
	if(retval < sizeof(buf))
	{
		/* Write error */
		SEC_SVR_ERR("Error on write(): %d", retval);
		return SECURITY_SERVER_ERROR_SEND_FAILED;
	}
	return SECURITY_SERVER_SUCCESS;
}

//VERSION:      0x01
//MSG_ID:       0x1f (SECURITY_SERVER_MSG_TYPE_CHECK_PID_PRIVILEGE_REQUEST)
//DATA_SIZE:    strlen(object) + 1 + strlen(access_rights) + 1
int send_pid_privilege_request(int sockfd, int pid, const char *object, const char *access_rights)
{
    //header structure
    basic_header hdr;
    int retval;
    int message_size;
    //buffer for data
    char * buff = NULL;
    int offset = 0;

    if (pid < 0) {
<<<<<<< HEAD
        SEC_SVR_DBG("%s", "Error input param");
=======
        SEC_SVR_ERR("%s", "Error input param");
>>>>>>> b41857b4
        retval = SECURITY_SERVER_ERROR_INPUT_PARAM;
        goto error;
    }

    if (object == NULL) {
<<<<<<< HEAD
        SEC_SVR_DBG("%s", "Error input param");
=======
        SEC_SVR_ERR("%s", "Error input param");
>>>>>>> b41857b4
        retval = SECURITY_SERVER_ERROR_INPUT_PARAM;
        goto error;
    }

    //allocate buffer
    //+1 for the '\0' at string end

    message_size = sizeof(int) + strlen(object) + 1 + strlen(access_rights) + 1;
    buff = (char *)malloc(message_size + sizeof(hdr));
    if (buff == NULL) {
<<<<<<< HEAD
        SEC_SVR_DBG("%s", "malloc() error");
=======
        SEC_SVR_ERR("%s", "malloc() error");
>>>>>>> b41857b4
        retval = SECURITY_SERVER_ERROR_OUT_OF_MEMORY;
        goto error;
    }

    //clear buffer
    bzero(buff, message_size + sizeof(hdr));

    //create header
    hdr.version = SECURITY_SERVER_MSG_VERSION;
    //MSG_ID
    hdr.msg_id = SECURITY_SERVER_MSG_TYPE_CHECK_PID_PRIVILEGE_REQUEST;
    //set message size without header (data size)
    hdr.msg_len = message_size;

    //copy message fields to buffer
    offset = 0;
    memcpy(&buff[offset], &hdr, sizeof(hdr));
    offset += sizeof(hdr);
    //add PID
    memcpy(&buff[offset], &pid, sizeof(pid));
    offset += sizeof(pid);
    //add *object with NULL at the end
    memcpy(&buff[offset], object, strlen(object));
    offset += strlen(object);
    buff[offset] = 0;
    offset += 1;
    //add *access_rights with NULL at the end
    memcpy(&buff[offset], access_rights, strlen(access_rights));
    offset += strlen(access_rights);
    buff[offset] = 0;

    //check pool
    retval = check_socket_poll(sockfd, POLLOUT, SECURITY_SERVER_SOCKET_TIMEOUT_MILISECOND);
    if (retval == SECURITY_SERVER_ERROR_POLL) {
<<<<<<< HEAD
        SEC_SVR_DBG("%s", "poll() error");
=======
        SEC_SVR_ERR("%s", "poll() error");
>>>>>>> b41857b4
        retval = SECURITY_SERVER_ERROR_SEND_FAILED;
        goto error;

    }
    if (retval == SECURITY_SERVER_ERROR_TIMEOUT) {
<<<<<<< HEAD
        SEC_SVR_DBG("%s", "poll() timeout");
=======
        SEC_SVR_ERR("%s", "poll() timeout");
>>>>>>> b41857b4
        retval = SECURITY_SERVER_ERROR_SEND_FAILED;
        goto error;
    }

    //send message
    retval = TEMP_FAILURE_RETRY(write(sockfd, buff, message_size + sizeof(hdr)));
    if (retval < message_size) {
        //error on write
<<<<<<< HEAD
        SEC_SVR_DBG("Error on write(): %d", retval);
=======
        SEC_SVR_ERR("Error on write(): %d", retval);
>>>>>>> b41857b4
        retval = SECURITY_SERVER_ERROR_SEND_FAILED;
        goto error;
    }
    retval = SECURITY_SERVER_SUCCESS;
error:
    if (buff != NULL)
        free(buff);

    return retval;
}

/* Send PID check request message to security server *
 *
 * Message format
 *  0 1 2 3 4 5 6 7 8 9 0 1 2 3 4 5 6 7 8 9 0 1 2 3 4 5 6 7 8 9 0 1
 * |---------------------------------------------------------------|
 * | version=0x01  |MessageID=0x09 |      Message Length = 20      |
 * |---------------------------------------------------------------|
 * |                                                               |
 * |                                                               |
 * |                      Cookie (20bytes)                         |
 * |                                                               |
 * |                                                               |
 * |---------------------------------------------------------------|
 */
int send_pid_request(int sock_fd, const char*cookie)
{
	basic_header hdr;
	int retval;
	unsigned char buf[sizeof(hdr) + SECURITY_SERVER_COOKIE_LEN];

	/* Assemble header */
	hdr.version = SECURITY_SERVER_MSG_VERSION;
	hdr.msg_id = SECURITY_SERVER_MSG_TYPE_PID_REQUEST;
	hdr.msg_len = SECURITY_SERVER_COOKIE_LEN;

	memcpy(buf, &hdr, sizeof(hdr));
	memcpy(buf + sizeof(hdr), cookie, SECURITY_SERVER_COOKIE_LEN);

	/* Check poll */
	retval = check_socket_poll(sock_fd, POLLOUT, SECURITY_SERVER_SOCKET_TIMEOUT_MILISECOND);
	if(retval == SECURITY_SERVER_ERROR_POLL)
	{
		SEC_SVR_ERR("%s", "poll() error");
		return SECURITY_SERVER_ERROR_SEND_FAILED;
	}
	if(retval == SECURITY_SERVER_ERROR_TIMEOUT)
	{
		SEC_SVR_ERR("%s", "poll() timeout");
		return SECURITY_SERVER_ERROR_SEND_FAILED;
	}

	/* Send to server */
	retval = TEMP_FAILURE_RETRY(write(sock_fd, buf, sizeof(buf)));
	if(retval < sizeof(buf))
	{
		/* Write error */
		SEC_SVR_ERR("Error on write(): %d", retval);
		return SECURITY_SERVER_ERROR_SEND_FAILED;
	}
	return SECURITY_SERVER_SUCCESS;
}


/* Send debug tool launch request message to security server *
 *
 * Message format
 *  0 1 2 3 4 5 6 7 8 9 0 1 2 3 4 5 6 7 8 9 0 1 2 3 4 5 6 7 8 9 0 1
 * |---------------------------------------------------------------|
 * | version=0x01  |MessageID=0x0b |       Message Length          |
 * |---------------------------------------------------------------|
 * |                        total # of args                        |
 * |---------------------------------------------------------------|
 * |                        1st argv length                        |
 * |---------------------------------------------------------------|
 * |                                                               |
 * |                            1st argv                           |
 * |                                                               |
 * |---------------------------------------------------------------|
 * |                        2nd argv length                        |
 * |---------------------------------------------------------------|
 * |                                                               |
 * |                            2nd argv                           |
 * |                                                               |
 * |---------------------------------------------------------------|
 * |                                ...                            |
 * |---------------------------------------------------------------|
 * |                        nth argv length                        |
 * |---------------------------------------------------------------|
 * |                                                               |
 * |                            nth argv                           |
 * |                                                               |
 * |---------------------------------------------------------------|
 */
int send_launch_tool_request(int sock_fd, int argc, const char **argv)
{
	basic_header hdr;
	int retval, total_length = 0, ptr, i, tempnum;
	unsigned char *buf = NULL;

	for (i=0;i<argc;i++)
	{
		if(argv[i] == NULL)
		{
			SEC_SVR_ERR("Error: %dth argv is NULL", i);
			return SECURITY_SERVER_ERROR_INPUT_PARAM;
		}
		total_length += strlen(argv[i]);
	}

	if(total_length < 1)
	{
		SEC_SVR_ERR("Error: There is a problem in argv. [%d]", total_length);
		return SECURITY_SERVER_ERROR_INPUT_PARAM;
	}
	total_length += sizeof(hdr) + sizeof(int) +(argc * sizeof(int));

	if(total_length > 0xffff)
	{
		SEC_SVR_ERR("Buffer overflow. too big payload. [%d]", total_length);
		return SECURITY_SERVER_ERROR_INPUT_PARAM;
	}

	buf = malloc(total_length);
	if(buf == NULL)
	{
		SEC_SVR_ERR("%s", "Error: failed to malloc()");
		return SECURITY_SERVER_ERROR_OUT_OF_MEMORY;
	}

	/* Assemble header */
	hdr.version = SECURITY_SERVER_MSG_VERSION;
	hdr.msg_id = SECURITY_SERVER_MSG_TYPE_TOOL_REQUEST;
	hdr.msg_len = (unsigned short)total_length;
	memcpy(buf, &hdr, sizeof(hdr));
	ptr = sizeof(hdr);
	memcpy(buf + ptr, &argc, sizeof(int));
	ptr += sizeof(hdr);

	/* Assemple each argv length and value */
	for(i=0;i<argc;i++)
	{
		tempnum = strlen(argv[i]);
		memcpy(buf + ptr, &tempnum, sizeof(int));
		ptr += sizeof(int);
		memcpy(buf + ptr, argv[i], tempnum);
		ptr += tempnum;
	}

	/* Check poll */
	retval = check_socket_poll(sock_fd, POLLOUT, SECURITY_SERVER_SOCKET_TIMEOUT_MILISECOND);
	if(retval == SECURITY_SERVER_ERROR_POLL)
	{
		SEC_SVR_ERR("%s", "poll() error");
		retval =  SECURITY_SERVER_ERROR_SEND_FAILED;
		goto error;

	}
	if(retval == SECURITY_SERVER_ERROR_TIMEOUT)
	{
		SEC_SVR_ERR("%s", "poll() timeout");
		retval =  SECURITY_SERVER_ERROR_SEND_FAILED;
		goto error;
	}

	/* Send to server */
	retval = TEMP_FAILURE_RETRY(write(sock_fd, buf, total_length));
	if(retval < sizeof(buf))
	{
		/* Write error */
		SEC_SVR_ERR("Error on write(): %d", retval);
		retval =  SECURITY_SERVER_ERROR_SEND_FAILED;
		goto error;
	}
	retval = SECURITY_SERVER_SUCCESS;

error:
	if(buf != NULL)
		free(buf);
	return retval;
}

/* Send validate password request message to security server *
 *
 * Message format
 *  0 1 2 3 4 5 6 7 8 9 0 1 2 3 4 5 6 7 8 9 0 1 2 3 4 5 6 7 8 9 0 1
 * |---------------------------------------------------------------|
 * | version=0x01  |MessageID=0x0d |       Message Length          |
 * |---------------------------------------------------------------|
 */
int send_valid_pwd_request(int sock_fd)
{
	basic_header hdr;
	int retval;

	hdr.version = SECURITY_SERVER_MSG_VERSION;
	hdr.msg_id = SECURITY_SERVER_MSG_TYPE_VALID_PWD_REQUEST;
	hdr.msg_len = 0;

	/* Check poll */
	retval = check_socket_poll(sock_fd, POLLOUT, SECURITY_SERVER_SOCKET_TIMEOUT_MILISECOND);
	if(retval == SECURITY_SERVER_ERROR_POLL)
	{
		SEC_SVR_ERR("%s", "poll() error");
		retval =  SECURITY_SERVER_ERROR_SEND_FAILED;
		goto error;

	}
	if(retval == SECURITY_SERVER_ERROR_TIMEOUT)
	{
		SEC_SVR_ERR("%s", "poll() timeout");
		retval =  SECURITY_SERVER_ERROR_SEND_FAILED;
		goto error;
	}

	/* Send to server */
	retval = TEMP_FAILURE_RETRY(write(sock_fd, &hdr, sizeof(hdr)));
	if(retval < sizeof(hdr))
	{
		/* Write error */
		SEC_SVR_ERR("Error on write(): %d", retval);
		retval =  SECURITY_SERVER_ERROR_SEND_FAILED;
		goto error;
	}
	retval = SECURITY_SERVER_SUCCESS;

error:
	return retval;
}

/* Send password set request message to security server *
 *
 * Message format
 *  0 1 2 3 4 5 6 7 8 9 0 1 2 3 4 5 6 7 8 9 0 1 2 3 4 5 6 7 8 9 0 1
 * |---------------------------------------------------------------|
 * | version=0x01  |MessageID=0x0f |       Message Length          |
 * |---------------------------------------------------------------|
 * |  cur_pwd_len  |  new_pwd_len  |                               |
 * |--------------------------------                               |
 * |                            cur pwd                            |
 * |---------------------------------------------------------------|
 * |                                                               |
 * |                            new pwd                            |
 * |                                                               |
 * |---------------------------------------------------------------|
 * |                         max attempts                          |
 * |---------------------------------------------------------------|
 * |                         valid days                            |
 * |---------------------------------------------------------------|
 */
int send_set_pwd_request(int sock_fd,
			const char*cur_pwd,
			const char*new_pwd,
			const unsigned int max_challenge,
			const unsigned int valid_period_in_days)
{
	basic_header hdr;
	int retval, total_length = 0, ptr;
	unsigned char *buf = NULL, cur_pwd_len, new_pwd_len;

	if(cur_pwd == NULL)
		cur_pwd_len = 0;
	else
		cur_pwd_len = strlen(cur_pwd);
	new_pwd_len = strlen(new_pwd);

	total_length += sizeof(hdr) + sizeof(char) + sizeof(char) + cur_pwd_len
		+ new_pwd_len + sizeof(unsigned int) + sizeof(unsigned int);

	buf = malloc(total_length);
	if(buf == NULL)
	{
		SEC_SVR_ERR("%s", "Error: failed to malloc()");
		return SECURITY_SERVER_ERROR_OUT_OF_MEMORY;
	}

	/* Assemble header */
	hdr.version = SECURITY_SERVER_MSG_VERSION;
	hdr.msg_id = SECURITY_SERVER_MSG_TYPE_SET_PWD_REQUEST;
	hdr.msg_len = (unsigned short)total_length;
	memcpy(buf, &hdr, sizeof(hdr));
	ptr = sizeof(hdr);
	memcpy(buf + ptr, &cur_pwd_len, sizeof(char));
	ptr += sizeof(char);
	memcpy(buf + ptr, &new_pwd_len, sizeof(char));
	ptr += sizeof(char);
	if(cur_pwd != NULL)
	{
		memcpy(buf + ptr, cur_pwd, cur_pwd_len);
		ptr += cur_pwd_len;
	}
	memcpy(buf + ptr, new_pwd, new_pwd_len);
	ptr += new_pwd_len;
	memcpy(buf + ptr, &max_challenge, sizeof(unsigned int));
	ptr += sizeof(unsigned int);
	memcpy(buf + ptr, &valid_period_in_days, sizeof(unsigned int));

	/* Check poll */
	retval = check_socket_poll(sock_fd, POLLOUT, SECURITY_SERVER_SOCKET_TIMEOUT_MILISECOND);
	if(retval == SECURITY_SERVER_ERROR_POLL)
	{
		SEC_SVR_ERR("%s", "poll() error");
		retval =  SECURITY_SERVER_ERROR_SEND_FAILED;
		goto error;

	}
	if(retval == SECURITY_SERVER_ERROR_TIMEOUT)
	{
		SEC_SVR_ERR("%s", "poll() timeout");
		retval =  SECURITY_SERVER_ERROR_SEND_FAILED;
		goto error;
	}

	/* Send to server */
	retval = TEMP_FAILURE_RETRY(write(sock_fd, buf, total_length));
	if(retval < sizeof(buf))
	{
		/* Write error */
		SEC_SVR_ERR("Error on write(): %d", retval);
		retval =  SECURITY_SERVER_ERROR_SEND_FAILED;
		goto error;
	}
	retval = SECURITY_SERVER_SUCCESS;

error:
	if(buf != NULL)
		free(buf);
	return retval;
}

/* Send password validity change request message to security server *
 *
 * Message format
 *  0 1 2 3 4 5 6 7 8 9 0 1 2 3 4 5 6 7 8 9 0 1 2 3 4 5 6 7 8 9 0 1
 * |---------------------------------------------------------------|
 * | version=0x01  |MessageID=0x0f |       Message Length          |
 * |---------------------------------------------------------------|
 * |                         valid days                            |
 * |---------------------------------------------------------------|
 */
int send_set_pwd_validity_request(int sock_fd, const unsigned int valid_period_in_days)
{
    basic_header hdr;
    int retval, total_length = 0, ptr;
    unsigned char *buf = NULL;

    total_length = sizeof(hdr) + sizeof(unsigned int);

    buf = malloc(total_length);
    if(buf == NULL)
    {
        SEC_SVR_ERR("%s", "Error: failed to malloc()");
        return SECURITY_SERVER_ERROR_OUT_OF_MEMORY;
    }

    /* Assemble header */
    hdr.version = SECURITY_SERVER_MSG_VERSION;
    hdr.msg_id = SECURITY_SERVER_MSG_TYPE_SET_PWD_VALIDITY_REQUEST;
    hdr.msg_len = (unsigned short)total_length;
    memcpy(buf, &hdr, sizeof(hdr));
    ptr = sizeof(hdr);
    memcpy(buf + ptr, &valid_period_in_days, sizeof(unsigned int));

    /* Check poll */
    retval = check_socket_poll(sock_fd, POLLOUT, SECURITY_SERVER_SOCKET_TIMEOUT_MILISECOND);
    if(retval == SECURITY_SERVER_ERROR_POLL)
    {
        SEC_SVR_ERR("%s", "poll() error");
        retval =  SECURITY_SERVER_ERROR_SEND_FAILED;
        goto error;

    }
    if(retval == SECURITY_SERVER_ERROR_TIMEOUT)
    {
        SEC_SVR_ERR("%s", "poll() timeout");
        retval =  SECURITY_SERVER_ERROR_SEND_FAILED;
        goto error;
    }

    /* Send to server */
    retval = TEMP_FAILURE_RETRY(write(sock_fd, buf, total_length));
    if(retval < sizeof(buf))
    {
        /* Write error */
        SEC_SVR_ERR("Error on write(): %d", retval);
        retval =  SECURITY_SERVER_ERROR_SEND_FAILED;
        goto error;
    }
    retval = SECURITY_SERVER_SUCCESS;

error:
    if(buf != NULL)
        free(buf);
    return retval;
}

/* Send password max challenge request message to security server *
 *
 * Message format
 *  0 1 2 3 4 5 6 7 8 9 0 1 2 3 4 5 6 7 8 9 0 1 2 3 4 5 6 7 8 9 0 1
 * |---------------------------------------------------------------|
 * | version=0x01  |MessageID=0x0f |       Message Length          |
 * |---------------------------------------------------------------|
 * |                         max challenge                         |
 * |---------------------------------------------------------------|
 */
int send_set_pwd_max_challenge_request(int sock_fd, const unsigned int max_challenge)
{
    basic_header hdr;
    int retval, total_length = 0, ptr;
    unsigned char *buf = NULL;

    total_length = sizeof(hdr) + sizeof(unsigned int);

    buf = malloc(total_length);
    if(buf == NULL)
    {
        SEC_SVR_ERR("%s", "Error: failed to malloc()");
        return SECURITY_SERVER_ERROR_OUT_OF_MEMORY;
    }

    /* Assemble header */
    hdr.version = SECURITY_SERVER_MSG_VERSION;
    hdr.msg_id = SECURITY_SERVER_MSG_TYPE_SET_PWD_MAX_CHALLENGE_REQUEST;
    hdr.msg_len = (unsigned short)total_length;
    memcpy(buf, &hdr, sizeof(hdr));
    ptr = sizeof(hdr);
    memcpy(buf + ptr, &max_challenge, sizeof(unsigned int));

    /* Check poll */
    retval = check_socket_poll(sock_fd, POLLOUT, SECURITY_SERVER_SOCKET_TIMEOUT_MILISECOND);
    if(retval == SECURITY_SERVER_ERROR_POLL)
    {
        SEC_SVR_ERR("%s", "poll() error");
        retval =  SECURITY_SERVER_ERROR_SEND_FAILED;
        goto error;

    }
    if(retval == SECURITY_SERVER_ERROR_TIMEOUT)
    {
        SEC_SVR_ERR("%s", "poll() timeout");
        retval =  SECURITY_SERVER_ERROR_SEND_FAILED;
        goto error;
    }

    /* Send to server */
    retval = TEMP_FAILURE_RETRY(write(sock_fd, buf, total_length));
    if(retval < sizeof(buf))
    {
        /* Write error */
        SEC_SVR_ERR("Error on write(): %d", retval);
        retval =  SECURITY_SERVER_ERROR_SEND_FAILED;
        goto error;
    }
    retval = SECURITY_SERVER_SUCCESS;

error:
    if(buf != NULL)
        free(buf);
    return retval;
}

/* Send password reset request message to security server *
 *
 * Message format
 *  0 1 2 3 4 5 6 7 8 9 0 1 2 3 4 5 6 7 8 9 0 1 2 3 4 5 6 7 8 9 0 1
 * |---------------------------------------------------------------|
 * | version=0x01  |MessageID=0x11 |       Message Length          |
 * |---------------------------------------------------------------|
 * |  new_pwd_len  |                                               |
 * |---------------------------------------------------------------|
 * |                                                               |
 * |                            new pwd                            |
 * |                                                               |
 * |---------------------------------------------------------------|
 * |                         max attempts                          |
 * |---------------------------------------------------------------|
 * |                         valid days                            |
 * |---------------------------------------------------------------|
 */
int send_reset_pwd_request(int sock_fd,
			const char*new_pwd,
			const unsigned int max_challenge,
			const unsigned int valid_period_in_days)
{
	basic_header hdr;
	int retval, total_length = 0, ptr;
	unsigned char *buf = NULL, new_pwd_len;

	new_pwd_len = strlen(new_pwd);

	total_length += sizeof(hdr) + sizeof(char) + new_pwd_len + sizeof(unsigned int) +
		sizeof(unsigned int);

	buf = malloc(total_length);
	if(buf == NULL)
	{
		SEC_SVR_ERR("%s", "Error: failed to malloc()");
		return SECURITY_SERVER_ERROR_OUT_OF_MEMORY;
	}

	/* Assemble header */
	hdr.version = SECURITY_SERVER_MSG_VERSION;
	hdr.msg_id = SECURITY_SERVER_MSG_TYPE_RESET_PWD_REQUEST;
	hdr.msg_len = (unsigned short)total_length;
	memcpy(buf, &hdr, sizeof(hdr));
	ptr = sizeof(hdr);
	memcpy(buf + ptr, &new_pwd_len, sizeof(char));
	ptr += sizeof(char);
	memcpy(buf + ptr, new_pwd, new_pwd_len);
	ptr += new_pwd_len;
	memcpy(buf + ptr, &max_challenge, sizeof(unsigned int));
	ptr += sizeof(unsigned int);
	memcpy(buf + ptr, &valid_period_in_days, sizeof(unsigned int));

	/* Check poll */
	retval = check_socket_poll(sock_fd, POLLOUT, SECURITY_SERVER_SOCKET_TIMEOUT_MILISECOND);
	if(retval == SECURITY_SERVER_ERROR_POLL)
	{
		SEC_SVR_ERR("%s", "poll() error");
		retval =  SECURITY_SERVER_ERROR_SEND_FAILED;
		goto error;

	}
	if(retval == SECURITY_SERVER_ERROR_TIMEOUT)
	{
		SEC_SVR_ERR("%s", "poll() timeout");
		retval =  SECURITY_SERVER_ERROR_SEND_FAILED;
		goto error;
	}

	/* Send to server */
	retval = TEMP_FAILURE_RETRY(write(sock_fd, buf, total_length));
	if(retval < sizeof(buf))
	{
		/* Write error */
		SEC_SVR_ERR("Error on write(): %d", retval);
		retval =  SECURITY_SERVER_ERROR_SEND_FAILED;
		goto error;
	}
	retval = SECURITY_SERVER_SUCCESS;

error:
	if(buf != NULL)
		free(buf);
	return retval;
}

/* Send password check request message to security server *
 *
 * Message format
 *  0 1 2 3 4 5 6 7 8 9 0 1 2 3 4 5 6 7 8 9 0 1 2 3 4 5 6 7 8 9 0 1
 * |---------------------------------------------------------------|
 * | version=0x01  |MessageID=0x13 |       Message Length          |
 * |---------------------------------------------------------------|
 * | challenge_len |                                               |
 * |---------------                                                |
 * |                          challenge                            |
 * |---------------------------------------------------------------|
 */
int send_chk_pwd_request(int sock_fd, const char*challenge)
{
	basic_header hdr;
	int retval, total_length = 0, ptr;
	unsigned char *buf = NULL, challenge_len;

	challenge_len = strlen(challenge);

	total_length += sizeof(hdr) + sizeof(char) + challenge_len;

	buf = malloc(total_length);
	if(buf == NULL)
	{
		SEC_SVR_ERR("%s", "Error: failed to malloc()");
		return SECURITY_SERVER_ERROR_OUT_OF_MEMORY;
	}

	/* Assemble header */
	hdr.version = SECURITY_SERVER_MSG_VERSION;
	hdr.msg_id = SECURITY_SERVER_MSG_TYPE_CHK_PWD_REQUEST;
	hdr.msg_len = (unsigned short)total_length;
	memcpy(buf, &hdr, sizeof(hdr));
	ptr = sizeof(hdr);
	memcpy(buf + ptr, &challenge_len, sizeof(char));
	ptr += sizeof(char);
	memcpy(buf + ptr, challenge, challenge_len);
	ptr += sizeof(char);

	/* Check poll */
	retval = check_socket_poll(sock_fd, POLLOUT, SECURITY_SERVER_SOCKET_TIMEOUT_MILISECOND);
	if(retval == SECURITY_SERVER_ERROR_POLL)
	{
		SEC_SVR_ERR("%s", "poll() error");
		retval =  SECURITY_SERVER_ERROR_SEND_FAILED;
		goto error;

	}
	if(retval == SECURITY_SERVER_ERROR_TIMEOUT)
	{
		SEC_SVR_ERR("%s", "poll() timeout");
		retval =  SECURITY_SERVER_ERROR_SEND_FAILED;
		goto error;
	}

	/* Send to server */
	retval = TEMP_FAILURE_RETRY(write(sock_fd, buf, total_length));
	if(retval < sizeof(buf))
	{
		/* Write error */
		SEC_SVR_ERR("Error on write(): %d", retval);
		retval =  SECURITY_SERVER_ERROR_SEND_FAILED;
		goto error;
	}
	retval = SECURITY_SERVER_SUCCESS;

error:
	if(buf != NULL)
		free(buf);
	return retval;
}

/* Send password history set request message to security server *
 *
 * Message format
 *  0 1 2 3 4 5 6 7 8 9 0 1 2 3 4 5 6 7 8 9 0 1 2 3 4 5 6 7 8 9 0 1
 * |---------------------------------------------------------------|
 * | version=0x01  |MessageID=0x15 |       Message Length          |
 * |---------------------------------------------------------------|
 * | challenge_len |
 * |----------------
 */
int send_set_pwd_history_request(int sock_fd, int num)
{
	basic_header hdr;
	int retval, total_length = 0, ptr;
	unsigned char history;
	unsigned char buf[sizeof(hdr) + sizeof(history)];

	total_length = sizeof(hdr) + sizeof(char);
	history = (unsigned char) num;

	/* Assemble header */
	hdr.version = SECURITY_SERVER_MSG_VERSION;
	hdr.msg_id = SECURITY_SERVER_MSG_TYPE_SET_PWD_HISTORY_REQUEST;
	hdr.msg_len = (unsigned short)total_length;
	memcpy(buf, &hdr, sizeof(hdr));
	ptr = sizeof(hdr);
	memcpy(buf + ptr, &history, sizeof(char));
	ptr += sizeof(char);

	/* Check poll */
	retval = check_socket_poll(sock_fd, POLLOUT, SECURITY_SERVER_SOCKET_TIMEOUT_MILISECOND);
	if(retval == SECURITY_SERVER_ERROR_POLL)
	{
		SEC_SVR_ERR("%s", "poll() error");
		retval =  SECURITY_SERVER_ERROR_SEND_FAILED;
		goto error;

	}
	if(retval == SECURITY_SERVER_ERROR_TIMEOUT)
	{
		SEC_SVR_ERR("%s", "poll() timeout");
		retval =  SECURITY_SERVER_ERROR_SEND_FAILED;
		goto error;
	}

	/* Send to server */
	retval = TEMP_FAILURE_RETRY(write(sock_fd, buf, ptr));
	if(retval < sizeof(buf))
	{
		/* Write error */
		SEC_SVR_ERR("Error on write(): %d", retval);
		retval =  SECURITY_SERVER_ERROR_SEND_FAILED;
		goto error;
	}
	retval = SECURITY_SERVER_SUCCESS;

error:
	return retval;
}

/* Receive request header */
int recv_hdr(int client_sockfd, basic_header *basic_hdr)
{
	int retval;

	/* Check poll */
	retval = check_socket_poll(client_sockfd, POLLIN, SECURITY_SERVER_SOCKET_TIMEOUT_MILISECOND);
	if(retval == SECURITY_SERVER_ERROR_POLL)
	{
		SEC_SVR_ERR("%s", "poll() error");
		return SECURITY_SERVER_ERROR_SOCKET;
	}
	if(retval == SECURITY_SERVER_ERROR_TIMEOUT)
	{
		SEC_SVR_ERR("%s", "poll() timeout");
		return SECURITY_SERVER_ERROR_TIMEOUT;
	}

	/* Receive request header first */
	retval = TEMP_FAILURE_RETRY(read(client_sockfd, basic_hdr, sizeof(basic_header)));
	if(retval < sizeof(basic_header))
	{
		SEC_SVR_ERR("read failed. closing socket %d", retval);
		return SECURITY_SERVER_ERROR_RECV_FAILED;
	}

	/* Validate header */
	retval = validate_header(*basic_hdr);
	return retval;
}


/* Receive check privilege request packet body */
int recv_check_privilege_request(int sockfd, unsigned char *requested_cookie, int *requested_privilege)
{
	int retval;
	retval = TEMP_FAILURE_RETRY(read(sockfd, requested_cookie, SECURITY_SERVER_COOKIE_LEN));
	if(retval < SECURITY_SERVER_COOKIE_LEN)
	{
		SEC_SVR_ERR("Received cookie size is too small: %d", retval);
		return SECURITY_SERVER_ERROR_RECV_FAILED;
	}

	retval = TEMP_FAILURE_RETRY(read(sockfd, requested_privilege, sizeof(int)));
	if(retval < sizeof(int))
	{
		SEC_SVR_ERR("privilege size is too small: %d", retval);
		return SECURITY_SERVER_ERROR_RECV_FAILED;
	}
	return SECURITY_SERVER_SUCCESS;
}

/* Receive check privilege request packet body (new mode)*/
int recv_check_privilege_new_request(int sockfd,
                                     unsigned char *requested_cookie,
                                     char *object_label,
                                     char *access_rights)
{
	int retval;
        int olen, alen;

	retval = TEMP_FAILURE_RETRY(read(sockfd, requested_cookie, SECURITY_SERVER_COOKIE_LEN));
	if(retval < SECURITY_SERVER_COOKIE_LEN)
	{
		SEC_SVR_ERR("Received cookie size is too small: %d", retval);
		return SECURITY_SERVER_ERROR_RECV_FAILED;
	}

	retval = TEMP_FAILURE_RETRY(read(sockfd, &olen, sizeof(int)));
	if(retval < sizeof(int) || olen < 0 || olen > MAX_OBJECT_LABEL_LEN)
	{
		SEC_SVR_ERR("error reading object_label len: %d", retval);
		return SECURITY_SERVER_ERROR_RECV_FAILED;
	}

	retval = TEMP_FAILURE_RETRY(read(sockfd, &alen, sizeof(int)));
	if(retval < sizeof(int) || alen < 0 || alen > MAX_MODE_STR_LEN)
	{
		SEC_SVR_ERR("error reading access_rights len: %d", retval);
		return SECURITY_SERVER_ERROR_RECV_FAILED;
	}

	retval = TEMP_FAILURE_RETRY(read(sockfd, object_label, olen));
	if(retval < olen)
	{
		SEC_SVR_ERR("error reading object_label: %d", retval);
		return SECURITY_SERVER_ERROR_RECV_FAILED;
	}
        object_label[olen] = '\0';

	retval = TEMP_FAILURE_RETRY(read(sockfd, access_rights, alen));
	if(retval < alen)
	{
		SEC_SVR_ERR("error reading access_rights: %d", retval);
		return SECURITY_SERVER_ERROR_RECV_FAILED;
	}
        access_rights[alen] = '\0';

	return SECURITY_SERVER_SUCCESS;
}

/* Receive pid request packet body */
int recv_pid_request(int sockfd, unsigned char *requested_cookie)
{
	int retval;
	retval = TEMP_FAILURE_RETRY(read(sockfd, requested_cookie, SECURITY_SERVER_COOKIE_LEN));
	if(retval < SECURITY_SERVER_COOKIE_LEN)
	{
		SEC_SVR_ERR("Received cookie size is too small: %d", retval);
		return SECURITY_SERVER_ERROR_RECV_FAILED;
	}
	return SECURITY_SERVER_SUCCESS;
}

/* receiving cookie from package */
int recv_smack_request(int sockfd, unsigned char *requested_cookie)
{
	int retval;
	retval = TEMP_FAILURE_RETRY(read(sockfd, requested_cookie, SECURITY_SERVER_COOKIE_LEN));
	if(retval < SECURITY_SERVER_COOKIE_LEN)
	{
		SEC_SVR_ERR("Received cookie size is too small: %d", retval);
		return SECURITY_SERVER_ERROR_RECV_FAILED;
	}
	return SECURITY_SERVER_SUCCESS;
}

int recv_pid_privilege_request(int sockfd, int datasize, int * pid, char ** object, char ** access_rights)
{
    int retval;
    char * buff = NULL;
    int object_size = 0;
    int access_rights_size = 0;

    buff = (char *)malloc(datasize);
    if (buff == NULL)
        return SECURITY_SERVER_ERROR_OUT_OF_MEMORY;

    //receive all data to buffer
    retval = TEMP_FAILURE_RETRY(read(sockfd, buff, datasize));
	if (retval < datasize) {
<<<<<<< HEAD
		SEC_SVR_DBG("Received data size is too small: %d / %d", retval, datasize);
=======
		SEC_SVR_ERR("Received data size is too small: %d / %d", retval, datasize);
>>>>>>> b41857b4
		retval =  SECURITY_SERVER_ERROR_RECV_FAILED;
        goto error;
	}

    //getPID
    memcpy(pid, buff, sizeof(int));

    //get object
    while (buff[sizeof(int) + object_size] != '\0') {
        object_size++;

        if (object_size > datasize) {
<<<<<<< HEAD
            SEC_SVR_DBG("%s", "Wrong object_size");
=======
            SEC_SVR_ERR("%s", "Wrong object_size");
>>>>>>> b41857b4
            retval = SECURITY_SERVER_ERROR_UNKNOWN;
            goto error;
        }
    }
    object_size++; //for '\0' at end

    *object = (char *)malloc(object_size);
    memcpy(*object, buff + sizeof(int), object_size);

    //get access_rights
    access_rights_size = datasize - sizeof(int) - object_size;
    *access_rights = (char *)malloc(access_rights_size);
    memcpy(*access_rights, buff + sizeof(int) + object_size, access_rights_size);

    SEC_SVR_DBG("%s %d", "Received PID:", *pid);
    SEC_SVR_DBG("%s %s", "Received object:", *object);
    SEC_SVR_DBG("%s %s", "Received privileges:", *access_rights);

    retval = SECURITY_SERVER_SUCCESS;

error:
    if (buff != NULL)
        free(buff);

	return retval;
}

/* Receive pid request packet body */
/* Table argv and content will be freed by function caller */
int recv_launch_tool_request(int sockfd, int argc, char *argv[])
{
    int retval, i, argv_len;

    argv[0] = malloc(strlen(SECURITY_SERVER_DEBUG_TOOL_PATH) + 1);
    strncpy(argv[0], SECURITY_SERVER_DEBUG_TOOL_PATH, (strlen(SECURITY_SERVER_DEBUG_TOOL_PATH) + 1));

    for(i=1;i<argc;i++)
    {
        retval = TEMP_FAILURE_RETRY(read(sockfd, &argv_len, sizeof(int)));
        if(retval < sizeof(int))
        {
            SEC_SVR_ERR("Error: argv length recieve failed: %d", retval);
            return SECURITY_SERVER_ERROR_RECV_FAILED;
        }

        if(argv_len <= 0 || argv_len >= INT_MAX)
        {
            SEC_SVR_ERR("Error: argv length out of boundaries");
            return SECURITY_SERVER_ERROR_RECV_FAILED;
        }

        argv[i] = malloc(argv_len + 1);
        if(argv[i] == NULL)
        {
            SEC_SVR_ERR("Error: malloc() failed: %d", retval);
            return SECURITY_SERVER_ERROR_OUT_OF_MEMORY;
        }

        memset(argv[i], 0x00, argv_len + 1);
        retval = TEMP_FAILURE_RETRY(read(sockfd, argv[i], argv_len));
        if(retval < argv_len)
        {
            SEC_SVR_ERR("Error: argv recieve failed: %d", retval);
            return SECURITY_SERVER_ERROR_RECV_FAILED;
        }
    }

    return SECURITY_SERVER_SUCCESS;
}

int recv_generic_response(int sockfd, response_header *hdr)
{
	int retval;

	/* Check poll */
	retval = check_socket_poll(sockfd, POLLIN, SECURITY_SERVER_SOCKET_TIMEOUT_MILISECOND);
	if(retval == SECURITY_SERVER_ERROR_POLL)
	{
		SEC_SVR_ERR("%s", "Client: poll() error");
		return SECURITY_SERVER_ERROR_RECV_FAILED;
	}
	if(retval == SECURITY_SERVER_ERROR_TIMEOUT)
	{
		SEC_SVR_ERR("%s", "Client: poll() timeout");
		return SECURITY_SERVER_ERROR_RECV_FAILED;
	}

	/* Receive response */
	retval = TEMP_FAILURE_RETRY(read(sockfd, hdr, sizeof(response_header)));
	if(retval < sizeof(response_header) )
	{
		/* Error on socket */
		SEC_SVR_ERR("Client: Receive failed %d", retval);
		return  SECURITY_SERVER_ERROR_RECV_FAILED;
	}

	if(hdr->return_code != SECURITY_SERVER_RETURN_CODE_SUCCESS)
	{
		SEC_SVR_ERR("Client: return code is not success: %d", hdr->return_code);
		return return_code_to_error_code(hdr->return_code);
	}
	return SECURITY_SERVER_SUCCESS;
}

int recv_get_gid_response(int sockfd, response_header *hdr, int *gid)
{
	int retval;

	retval = recv_generic_response(sockfd, hdr);
	if(retval != SECURITY_SERVER_SUCCESS)
		return return_code_to_error_code(hdr->return_code);

	retval = TEMP_FAILURE_RETRY(read(sockfd, gid, sizeof(int)));
	if(retval < sizeof(int))
	{
		/* Error on socket */
		SEC_SVR_ERR("Receive failed %d", retval);
		return  SECURITY_SERVER_ERROR_RECV_FAILED;
	}
	return SECURITY_SERVER_SUCCESS;
}

int recv_get_object_name(int sockfd, response_header *hdr, char *object, int max_object_size)
{
	int retval;
	char *local_obj_name = NULL;

	/* Check poll */
	retval = check_socket_poll(sockfd, POLLIN, SECURITY_SERVER_SOCKET_TIMEOUT_MILISECOND);
	if(retval == SECURITY_SERVER_ERROR_POLL)
	{
		SEC_SVR_ERR("%s", "poll() error");
		return SECURITY_SERVER_ERROR_RECV_FAILED;
	}
	if(retval == SECURITY_SERVER_ERROR_TIMEOUT)
	{
		SEC_SVR_ERR("%s", "poll() timeout");
		return SECURITY_SERVER_ERROR_RECV_FAILED;
	}

	/* Read response */
	retval = TEMP_FAILURE_RETRY(read(sockfd, hdr, sizeof(response_header)));
	if(retval < sizeof(response_header))
	{
		/* Error on socket */
		SEC_SVR_ERR("cannot recv respons: %d", retval);
		return SECURITY_SERVER_ERROR_RECV_FAILED;
	}

	if(hdr->return_code == SECURITY_SERVER_RETURN_CODE_SUCCESS)
	{
		if(max_object_size < hdr->basic_hdr.msg_len)
		{
			SEC_SVR_ERR("Object name is too small need %d bytes, but %d bytes", hdr->basic_hdr.msg_len, max_object_size);
			return SECURITY_SERVER_ERROR_BUFFER_TOO_SMALL;
		}
		if(hdr->basic_hdr.msg_len > SECURITY_SERVER_MAX_OBJ_NAME)
		{
			SEC_SVR_ERR("Received object name is too big. %d", hdr->basic_hdr.msg_len);
			return SECURITY_SERVER_ERROR_BAD_RESPONSE;
		}

		local_obj_name = malloc(hdr->basic_hdr.msg_len + 1);
		if(local_obj_name == NULL)
		{
			SEC_SVR_ERR("%s", "Out of memory error");
			return SECURITY_SERVER_ERROR_OUT_OF_MEMORY;
		}

		retval = TEMP_FAILURE_RETRY(read(sockfd, local_obj_name, hdr->basic_hdr.msg_len));
		if(retval < (hdr->basic_hdr.msg_len))
		{
			/* Error on socket */
			SEC_SVR_ERR("read() failed: %d", retval);
			if(local_obj_name != NULL)
				free(local_obj_name);
			return SECURITY_SERVER_ERROR_RECV_FAILED;
		}
		memcpy(object, local_obj_name, hdr->basic_hdr.msg_len);
		object[hdr->basic_hdr.msg_len] = 0;
		retval = SECURITY_SERVER_SUCCESS;
	}
	else
	{
		SEC_SVR_ERR("Error received. return code: %d", hdr->return_code);
		retval = return_code_to_error_code(hdr->return_code);
		return retval;
	}

	if(local_obj_name != NULL)
		free(local_obj_name);
	return SECURITY_SERVER_SUCCESS;
}

int recv_cookie(int sockfd, response_header *hdr, char *cookie)
{
	int retval;

	retval = recv_generic_response(sockfd, hdr);
	if(retval != SECURITY_SERVER_SUCCESS)
		return return_code_to_error_code(hdr->return_code);

	retval = TEMP_FAILURE_RETRY(read(sockfd, cookie, SECURITY_SERVER_COOKIE_LEN));
	if(retval < SECURITY_SERVER_COOKIE_LEN)
	{
		/* Error on socket */
		SEC_SVR_ERR("read() failed: %d", retval);
		return SECURITY_SERVER_ERROR_RECV_FAILED;
	}
	return SECURITY_SERVER_SUCCESS;
}

int recv_privilege_check_response(int sockfd, response_header *hdr)
{
	int retval;

	retval = recv_generic_response(sockfd, hdr);
	if(hdr->return_code != SECURITY_SERVER_RETURN_CODE_ACCESS_GRANTED &&
			hdr->return_code != SECURITY_SERVER_RETURN_CODE_ACCESS_DENIED)
	{
		SEC_SVR_ERR("response error: %d", hdr->return_code);
		return return_code_to_error_code(hdr->return_code);
	}
	return SECURITY_SERVER_SUCCESS;
}

int recv_privilege_check_new_response(int sockfd, response_header *hdr)
{
	int retval;

	retval = recv_generic_response(sockfd, hdr);
	if(hdr->return_code != SECURITY_SERVER_RETURN_CODE_ACCESS_GRANTED &&
			hdr->return_code != SECURITY_SERVER_RETURN_CODE_ACCESS_DENIED)
	{
		SEC_SVR_ERR("response error: %d", hdr->return_code);
		return return_code_to_error_code(hdr->return_code);
	}
	return SECURITY_SERVER_SUCCESS;
}

int recv_smack_response(int sockfd, response_header *hdr, char * label)
{
	int retval;

	retval = recv_generic_response(sockfd, hdr);
	if(retval != SECURITY_SERVER_SUCCESS)
		return return_code_to_error_code(hdr->return_code);

	retval = TEMP_FAILURE_RETRY(read(sockfd, label, SMACK_LABEL_LEN + 1));
	if(retval < sizeof(int))
	{
		/* Error on socket */
		SEC_SVR_ERR("Client: Receive failed %d", retval);
		return  SECURITY_SERVER_ERROR_RECV_FAILED;
	}
	return SECURITY_SERVER_SUCCESS;
}

int recv_pid_privilege_response(int sockfd, response_header *hdr)
{
    int retval;

    retval = recv_generic_response(sockfd, hdr);

    if (retval != SECURITY_SERVER_SUCCESS)
        return return_code_to_error_code(hdr->return_code);

    return SECURITY_SERVER_SUCCESS;
}

int recv_pid_response(int sockfd, response_header *hdr, int *pid)
{
	int retval;

	retval = recv_generic_response(sockfd, hdr);
	if(retval != SECURITY_SERVER_SUCCESS)
		return return_code_to_error_code(hdr->return_code);

	retval = TEMP_FAILURE_RETRY(read(sockfd, pid, sizeof(int)));
	if(retval < sizeof(int))
	{
		/* Error on socket */
		SEC_SVR_ERR("Client: Receive failed %d", retval);
		return  SECURITY_SERVER_ERROR_RECV_FAILED;
	}
	return SECURITY_SERVER_SUCCESS;
}

int recv_pwd_response(int sockfd, response_header *hdr,
	unsigned int *current_attempts,
	unsigned int *max_attempts,
	unsigned int *valid_secs)
{
	int retval;
	*current_attempts = 0;
	*max_attempts = 0;
	*valid_secs = 0;

	retval = recv_generic_response(sockfd, hdr);

	switch(retval)
	{
		case SECURITY_SERVER_ERROR_PASSWORD_EXIST:
		case SECURITY_SERVER_ERROR_NO_PASSWORD:
		case SECURITY_SERVER_ERROR_PASSWORD_MISMATCH:
		case SECURITY_SERVER_ERROR_PASSWORD_RETRY_TIMER:
		case SECURITY_SERVER_ERROR_PASSWORD_MAX_ATTEMPTS_EXCEEDED:
		case SECURITY_SERVER_ERROR_PASSWORD_EXPIRED:
		case SECURITY_SERVER_ERROR_PASSWORD_REUSED:
		case SECURITY_SERVER_SUCCESS:
			break;
		default:
			return return_code_to_error_code(hdr->return_code);
	}

	retval = TEMP_FAILURE_RETRY(read(sockfd, current_attempts, sizeof(unsigned int)));
	if(retval < sizeof(unsigned int))
	{
		/* Error on socket */
		SEC_SVR_ERR("Client: Receive failed %d", retval);
		return  SECURITY_SERVER_ERROR_RECV_FAILED;
	}
	retval = TEMP_FAILURE_RETRY(read(sockfd, max_attempts, sizeof(unsigned int)));
	if(retval < sizeof(unsigned int))
	{
		/* Error on socket */
		SEC_SVR_ERR("Client: Receive failed %d", retval);
		return  SECURITY_SERVER_ERROR_RECV_FAILED;
	}
	retval = TEMP_FAILURE_RETRY(read(sockfd, valid_secs, sizeof(unsigned int)));
	if(retval < sizeof(unsigned int))
	{
		/* Error on socket */
		SEC_SVR_ERR("Client: Receive failed %d", retval);
		return  SECURITY_SERVER_ERROR_RECV_FAILED;
	}

    //if come here there were no errors
    return SECURITY_SERVER_SUCCESS;
}

/* Authenticate client application *
 * Currently it only gets peer's credential information only *
 * If we need, we can extend in the futer */
int authenticate_client_application(int sockfd, int *pid, int *uid)
{
    struct ucred cr;
    unsigned int cl = sizeof(cr);

    /* get PID of socket peer */
    if(getsockopt(sockfd, SOL_SOCKET, SO_PEERCRED, &cr, &cl) != 0)
    {
        SEC_SVR_DBG("%s", "getsockopt failed");
        return SECURITY_SERVER_ERROR_SOCKET;
    }
    *pid = cr.pid;
    *uid = cr.uid;
    return SECURITY_SERVER_SUCCESS;
}

/* Authenticate the application is middleware daemon
 * The middleware must run as root (or middleware user) and the cmd line must be
 * pre listed for authentication to succeed */
int authenticate_client_middleware(int sockfd, int *pid)
{
    int uid;
    return authenticate_client_application(sockfd, pid, &uid);
#if 0
	int retval = SECURITY_SERVER_SUCCESS;
	struct ucred cr;
	unsigned int cl = sizeof(cr);
	char *exe = NULL;
	struct passwd pw, *ppw;
	size_t buf_size;
	char *buf;
	static uid_t middleware_uid = 0;

	*pid = 0;

	/* get PID of socket peer */
	if(getsockopt(sockfd, SOL_SOCKET, SO_PEERCRED, &cr, &cl) != 0)
	{
		retval = SECURITY_SERVER_ERROR_SOCKET;
		SEC_SVR_ERR("%s", "Error on getsockopt");
		goto error;
	}

	if (!middleware_uid)
	{
		buf_size = sysconf(_SC_GETPW_R_SIZE_MAX);
		if (buf_size == -1)
			buf_size = 1024;

		buf = malloc(buf_size);

		/* This test isn't essential, skip it in case of error */
		if (buf) {
			if (getpwnam_r(SECURITY_SERVER_MIDDLEWARE_USER, &pw, buf, buf_size, &ppw) == 0 && ppw)
				middleware_uid = pw.pw_uid;

			free(buf);
		}
	}

	/* Middleware services need to run as root or middleware/app user */
	if(cr.uid != 0 && cr.uid != middleware_uid)
	{
		retval = SECURITY_SERVER_ERROR_AUTHENTICATION_FAILED;
		SEC_SVR_ERR("Non root process has called API: %d", cr.uid);
		goto error;
	}

	/* Read command line of the PID from proc fs */
	exe = read_exe_path_from_proc(cr.pid);
	if(exe  == NULL)
	{
		/* It's weired. no file in proc file system, */
		retval = SECURITY_SERVER_ERROR_FILE_OPERATION;
		SEC_SVR_ERR("Error on opening /proc/%d/exe", cr.pid);
		goto error;
	}

	*pid = cr.pid;

error:
	if(exe != NULL)
		free(exe);

	return retval;
#endif
}

/* Get app PID from socked and read its privilege (GID) list
 * from /proc/<PID>/status.
 *
 * param 1: socket descriptor
 * param 2: pointer for hold returned array
 *
 * ret: size of array or -1 in case of error
 *
 * Notice that user must free space allocated in this function and
 * returned by second parameter (int * privileges)
 * */
int get_client_gid_list(int sockfd, int ** privileges)
{
    int ret;
    //for read socket options
    struct ucred socopt;
    unsigned int socoptSize = sizeof(socopt);
    //buffer for store /proc/<PID>/status filepath
    const int PATHSIZE = 24;
    char path[PATHSIZE];
    //file pointer
    FILE * fp = NULL;
    //buffer for filelines
    const int LINESIZE = 256;
    char fileLine[LINESIZE];
    //for parsing file
    char delim[] = ": ";
    char * token = NULL;


    //clear pointer
    *privileges = NULL;

    //read socket options
    ret = getsockopt(sockfd, SOL_SOCKET, SO_PEERCRED, &socopt, &socoptSize);
    if(ret != 0)
    {
        SEC_SVR_ERR("%s", "Error on getsockopt");
        return -1;
    }

    //now we have PID in sockopt.pid
    bzero(path, PATHSIZE);
    snprintf(path, PATHSIZE, "/proc/%d/status", socopt.pid);

    fp = fopen(path, "r");
    if(fp == NULL)
    {
        SEC_SVR_ERR("%s", "Error on fopen");
        return -1;
    }

    bzero(fileLine, LINESIZE);

    //search for line beginning with "Groups:"
    while(strncmp(fileLine, "Groups:", 7) != 0)
    {
        if(NULL == fgets(fileLine, LINESIZE, fp))
        {
            SEC_SVR_ERR("%s", "Error on fgets");
            fclose(fp);
            return -1;
        }
    }

    fclose(fp);

    //now we have "Groups:" line in fileLine[]
    ret = 0;
    strtok(fileLine, delim);
    while(token = strtok(NULL, delim))
    {
        //add found GID
        if(*privileges == NULL)
        {
            //first GID on list
            *privileges = (int *)malloc(sizeof(int) * 1);
            if(*privileges == NULL)
            {
                SEC_SVR_ERR("%s", "Error on malloc");
                return -1;
            }
            (*privileges)[0] = atoi(token);
        }
        else
        {
            *privileges = realloc(*privileges, sizeof(int) * (ret + 1));
            (*privileges)[ret] = atoi(token);
        }

        ret++;
    }

    //check if we found any GIDs for process
    if(*privileges == NULL)
    {
        SEC_SVR_DBG("%s %d", "No GIDs found for PID:", socopt.pid);
    }
    else
    {
        SEC_SVR_DBG("%s %d", "Number of GIDs found:", ret);
    }

    return ret;
}

/* Authenticate the application is middleware daemon
 * The middleware must run as root and the cmd line must be pre listed */
int authenticate_developer_shell(int sockfd)
{
	int retval = SECURITY_SERVER_ERROR_AUTHENTICATION_FAILED;
	struct ucred cr;
	unsigned int cl = sizeof(cr);
	char *exe = NULL;

	/* get PID of socket peer */
	if(getsockopt(sockfd, SOL_SOCKET, SO_PEERCRED, &cr, &cl) != 0)
	{
		retval = SECURITY_SERVER_ERROR_SOCKET;
		SEC_SVR_ERR("%s", "Error on getsockopt");
		goto error;
	}

	/* All middlewares will run as root */
	if(cr.uid != SECURITY_SERVER_DEVELOPER_UID)
	{
		retval = SECURITY_SERVER_ERROR_AUTHENTICATION_FAILED;
		SEC_SVR_ERR("Non root process has called API: %d", cr.uid);
		goto error;
	}

	/* Read executable path of the PID from proc fs */
	exe = read_exe_path_from_proc(cr.pid);
	if(exe  == NULL)
	{
		/* It's weired. no file in proc file system, */
		retval = SECURITY_SERVER_ERROR_FILE_OPERATION;
		SEC_SVR_ERR("Error on opening /proc/%d/exe", cr.pid);
		goto error;
	}

	/* Search exe of the peer that is really debug tool */
	if(strcmp(exe, SECURITY_SERVER_DEBUG_TOOL_PATH) != 0)
	{
		SEC_SVR_ERR("Error: Wrong exe path [%s]", exe);
		retval = SECURITY_SERVER_ERROR_AUTHENTICATION_FAILED;
		goto error;
	}
	retval = SECURITY_SERVER_SUCCESS;
	SEC_SVR_DBG("%s", "Client Authenticated");

error:
	if(exe != NULL)
		free(exe);

	return retval;
}

int free_argv(char **argv, int argc)
{
	int i;
	if(argv == NULL)
	{
		SEC_SVR_ERR("%s", "Cannot free NULL pointer");
		return SECURITY_SERVER_ERROR_INPUT_PARAM;
	}
	for (i=0;i<argc;i++)
	{
		if(argv[i] != NULL)
			free(argv[i]);
	}
	free(argv);
	return SECURITY_SERVER_SUCCESS;
}

int send_app_give_access(int sock_fd, const char* customer_label, int customer_pid)
{
    basic_header hdr;
    unsigned char *buff = NULL;
    size_t total_len = 0;
    size_t msg_len = 0;

    msg_len = strlen(customer_label);
    total_len = sizeof(hdr) + sizeof(int) + msg_len;

    buff = malloc(total_len);
    if (!buff) {
<<<<<<< HEAD
        SEC_SVR_DBG("%s", "Error: failed on malloc()");
=======
        SEC_SVR_ERR("%s", "Error: failed on malloc()");
>>>>>>> b41857b4
        return SECURITY_SERVER_ERROR_OUT_OF_MEMORY;
    }

    hdr.version = SECURITY_SERVER_MSG_VERSION;
    hdr.msg_id = SECURITY_SERVER_MSG_TYPE_APP_GIVE_ACCESS_REQUEST;
    hdr.msg_len = (unsigned short)total_len;

    memcpy(buff, &hdr, sizeof(hdr));
    memcpy(buff + sizeof(hdr), &customer_pid, sizeof(int));
    memcpy(buff + sizeof(hdr) + sizeof(int), customer_label, msg_len);

    /* Check poll */
    int retval = check_socket_poll(sock_fd, POLLOUT, SECURITY_SERVER_SOCKET_TIMEOUT_MILISECOND);
    if(retval == SECURITY_SERVER_ERROR_POLL)
    {
<<<<<<< HEAD
        SEC_SVR_DBG("%s", "poll() error");
=======
        SEC_SVR_ERR("%s", "poll() error");
>>>>>>> b41857b4
        retval =  SECURITY_SERVER_ERROR_SEND_FAILED;
        goto error;
    }

    if(retval == SECURITY_SERVER_ERROR_TIMEOUT)
    {
<<<<<<< HEAD
        SEC_SVR_DBG("%s", "poll() timeout");
=======
        SEC_SVR_ERR("%s", "poll() timeout");
>>>>>>> b41857b4
        retval =  SECURITY_SERVER_ERROR_SEND_FAILED;
        goto error;
    }

    /* Send to server */
    retval = TEMP_FAILURE_RETRY(write(sock_fd, buff, total_len));
    if(retval != (int)total_len)
    {
        /* Write error */
<<<<<<< HEAD
        SEC_SVR_DBG("Error on write(): %d", retval);
=======
        SEC_SVR_ERR("Error on write(): %d", retval);
>>>>>>> b41857b4
        retval =  SECURITY_SERVER_ERROR_SEND_FAILED;
        goto error;
    }
    retval = SECURITY_SERVER_SUCCESS;

error:
    free(buff);
    return retval;
}
<|MERGE_RESOLUTION|>--- conflicted
+++ resolved
@@ -233,11 +233,7 @@
 	if (smack_runtime_check()) {
 		if(smack_fsetlabel(localsockfd, "@", SMACK_LABEL_IPOUT) != 0)
 		{
-<<<<<<< HEAD
-			SEC_SVR_DBG("%s", "SMACK labeling failed");
-=======
 			SEC_SVR_ERR("%s", "SMACK labeling failed");
->>>>>>> b41857b4
 			if(errno != EOPNOTSUPP)
 			{
 				retval = SECURITY_SERVER_ERROR_SOCKET;
@@ -247,11 +243,7 @@
 			}
 		}
 		if(smack_fsetlabel(localsockfd, "*", SMACK_LABEL_IPIN) != 0)
-<<<<<<< HEAD
-		{	SEC_SVR_DBG("%s", "SMACK labeling failed");
-=======
 		{	SEC_SVR_ERR("%s", "SMACK labeling failed");
->>>>>>> b41857b4
 			if(errno != EOPNOTSUPP)
 			{
 				retval = SECURITY_SERVER_ERROR_SOCKET;
@@ -1212,21 +1204,13 @@
     int offset = 0;
 
     if (pid < 0) {
-<<<<<<< HEAD
-        SEC_SVR_DBG("%s", "Error input param");
-=======
         SEC_SVR_ERR("%s", "Error input param");
->>>>>>> b41857b4
         retval = SECURITY_SERVER_ERROR_INPUT_PARAM;
         goto error;
     }
 
     if (object == NULL) {
-<<<<<<< HEAD
-        SEC_SVR_DBG("%s", "Error input param");
-=======
         SEC_SVR_ERR("%s", "Error input param");
->>>>>>> b41857b4
         retval = SECURITY_SERVER_ERROR_INPUT_PARAM;
         goto error;
     }
@@ -1237,11 +1221,7 @@
     message_size = sizeof(int) + strlen(object) + 1 + strlen(access_rights) + 1;
     buff = (char *)malloc(message_size + sizeof(hdr));
     if (buff == NULL) {
-<<<<<<< HEAD
-        SEC_SVR_DBG("%s", "malloc() error");
-=======
         SEC_SVR_ERR("%s", "malloc() error");
->>>>>>> b41857b4
         retval = SECURITY_SERVER_ERROR_OUT_OF_MEMORY;
         goto error;
     }
@@ -1276,21 +1256,13 @@
     //check pool
     retval = check_socket_poll(sockfd, POLLOUT, SECURITY_SERVER_SOCKET_TIMEOUT_MILISECOND);
     if (retval == SECURITY_SERVER_ERROR_POLL) {
-<<<<<<< HEAD
-        SEC_SVR_DBG("%s", "poll() error");
-=======
         SEC_SVR_ERR("%s", "poll() error");
->>>>>>> b41857b4
         retval = SECURITY_SERVER_ERROR_SEND_FAILED;
         goto error;
 
     }
     if (retval == SECURITY_SERVER_ERROR_TIMEOUT) {
-<<<<<<< HEAD
-        SEC_SVR_DBG("%s", "poll() timeout");
-=======
         SEC_SVR_ERR("%s", "poll() timeout");
->>>>>>> b41857b4
         retval = SECURITY_SERVER_ERROR_SEND_FAILED;
         goto error;
     }
@@ -1299,11 +1271,7 @@
     retval = TEMP_FAILURE_RETRY(write(sockfd, buff, message_size + sizeof(hdr)));
     if (retval < message_size) {
         //error on write
-<<<<<<< HEAD
-        SEC_SVR_DBG("Error on write(): %d", retval);
-=======
         SEC_SVR_ERR("Error on write(): %d", retval);
->>>>>>> b41857b4
         retval = SECURITY_SERVER_ERROR_SEND_FAILED;
         goto error;
     }
@@ -2126,11 +2094,7 @@
     //receive all data to buffer
     retval = TEMP_FAILURE_RETRY(read(sockfd, buff, datasize));
 	if (retval < datasize) {
-<<<<<<< HEAD
-		SEC_SVR_DBG("Received data size is too small: %d / %d", retval, datasize);
-=======
 		SEC_SVR_ERR("Received data size is too small: %d / %d", retval, datasize);
->>>>>>> b41857b4
 		retval =  SECURITY_SERVER_ERROR_RECV_FAILED;
         goto error;
 	}
@@ -2143,11 +2107,7 @@
         object_size++;
 
         if (object_size > datasize) {
-<<<<<<< HEAD
-            SEC_SVR_DBG("%s", "Wrong object_size");
-=======
             SEC_SVR_ERR("%s", "Wrong object_size");
->>>>>>> b41857b4
             retval = SECURITY_SERVER_ERROR_UNKNOWN;
             goto error;
         }
@@ -2767,11 +2727,7 @@
 
     buff = malloc(total_len);
     if (!buff) {
-<<<<<<< HEAD
-        SEC_SVR_DBG("%s", "Error: failed on malloc()");
-=======
         SEC_SVR_ERR("%s", "Error: failed on malloc()");
->>>>>>> b41857b4
         return SECURITY_SERVER_ERROR_OUT_OF_MEMORY;
     }
 
@@ -2787,22 +2743,14 @@
     int retval = check_socket_poll(sock_fd, POLLOUT, SECURITY_SERVER_SOCKET_TIMEOUT_MILISECOND);
     if(retval == SECURITY_SERVER_ERROR_POLL)
     {
-<<<<<<< HEAD
-        SEC_SVR_DBG("%s", "poll() error");
-=======
         SEC_SVR_ERR("%s", "poll() error");
->>>>>>> b41857b4
         retval =  SECURITY_SERVER_ERROR_SEND_FAILED;
         goto error;
     }
 
     if(retval == SECURITY_SERVER_ERROR_TIMEOUT)
     {
-<<<<<<< HEAD
-        SEC_SVR_DBG("%s", "poll() timeout");
-=======
         SEC_SVR_ERR("%s", "poll() timeout");
->>>>>>> b41857b4
         retval =  SECURITY_SERVER_ERROR_SEND_FAILED;
         goto error;
     }
@@ -2812,11 +2760,7 @@
     if(retval != (int)total_len)
     {
         /* Write error */
-<<<<<<< HEAD
-        SEC_SVR_DBG("Error on write(): %d", retval);
-=======
         SEC_SVR_ERR("Error on write(): %d", retval);
->>>>>>> b41857b4
         retval =  SECURITY_SERVER_ERROR_SEND_FAILED;
         goto error;
     }
